//-----------------------------------------------------------------------------
//
// Copyright (C) Microsoft Corporation.  All Rights Reserved.
//
//-----------------------------------------------------------------------------
using System;
using System.IO;
using System.Collections.Generic;
using System.Diagnostics.Contracts;
using System.Numerics;
using Bpl = Microsoft.Boogie;

namespace Microsoft.Dafny {
  public class Printer {
    TextWriter wr;

    [ContractInvariantMethod]
    void ObjectInvariant()
    {
      Contract.Invariant(wr!=null);
    }

    public Printer(TextWriter wr) {
      Contract.Requires(wr != null);
      this.wr = wr;
    }

    public void PrintProgram(Program prog) {
      Contract.Requires(prog != null);
      if (Bpl.CommandLineOptions.Clo.ShowEnv != Bpl.CommandLineOptions.ShowEnvironment.Never) {
        wr.WriteLine("// " + Bpl.CommandLineOptions.Clo.Version);
        wr.WriteLine("// " + Bpl.CommandLineOptions.Clo.Environment);
      }
      wr.WriteLine("// {0}", prog.Name);
      PrintTopLevelDecls(prog.DefaultModuleDef.TopLevelDecls, 0);
    }

    public void PrintTopLevelDecls(List<TopLevelDecl> classes, int indent) {
      Contract.Requires(classes!= null);
      int i = 0;
      foreach (TopLevelDecl d in classes) {
        Contract.Assert(d != null);
        if (d is ArbitraryTypeDecl) {
          var at = (ArbitraryTypeDecl)d;
          if (i++ != 0) { wr.WriteLine(); }
          Indent(indent);
          PrintClassMethodHelper("type", at.Attributes, at.Name, new List<TypeParameter>());
          if (at.EqualitySupport == TypeParameter.EqualitySupportValue.Required) {
            wr.Write("(==)");
          }
          wr.WriteLine(";");
        } else if (d is DatatypeDecl) {
          if (i++ != 0) { wr.WriteLine(); }
          PrintDatatype((DatatypeDecl)d, indent);
        } else if (d is ClassDecl) {
          ClassDecl cl = (ClassDecl)d;
          if (!cl.IsDefaultClass) {
            if (i++ != 0) { wr.WriteLine(); }
            PrintClass(cl, indent);
          } else if (cl.Members.Count == 0) {
            // print nothing
          } else {
            if (i++ != 0) { wr.WriteLine(); }
            PrintClass_Members(cl, indent);
          }
        } else if (d is ModuleDecl) {
          wr.WriteLine();
          Indent(indent);
          if (d is LiteralModuleDecl) {
            ModuleDefinition module = ((LiteralModuleDecl)d).ModuleDef;
            wr.Write("module");
            PrintAttributes(module.Attributes);
            wr.Write(" {0} ", module.Name);
            if (module.RefinementBaseName != null) {
              wr.Write("refines {0} ", Util.Comma(".", module.RefinementBaseName, id => id.val));
            }
            if (module.TopLevelDecls.Count == 0) {
              wr.WriteLine("{ }");
            } else {
              wr.WriteLine("{");
              PrintTopLevelDecls(module.TopLevelDecls, indent + IndentAmount);
              Indent(indent);
              wr.WriteLine("}");
            }
          } else if (d is AliasModuleDecl) {
            wr.Write("module");
            wr.Write(" {0} ", ((AliasModuleDecl)d).Name);
            wr.WriteLine("= {0};", Util.Comma(".", ((AliasModuleDecl)d).Path, id => id.val));
          } else if (d is AbstractModuleDecl) {
            wr.Write("module");
            wr.Write(" {0} ", ((AbstractModuleDecl)d).Name);
            wr.WriteLine("as {0};", Util.Comma(".", ((AbstractModuleDecl)d).Path, id => id.val));
          }
        }
      }
    }

    public void PrintClass(ClassDecl c, int indent) {
      Contract.Requires(c != null);
      Indent(indent);
      PrintClassMethodHelper("class", c.Attributes, c.Name, c.TypeArgs);
      if (c.Members.Count == 0) {
        wr.WriteLine(" { }");
      } else {
        wr.WriteLine(" {");
        PrintClass_Members(c, indent + IndentAmount);
        Indent(indent);
        wr.WriteLine("}");
      }
    }

    public void PrintClass_Members(ClassDecl c, int indent)
    {
      Contract.Requires(c != null);
      Contract.Requires( c.Members.Count != 0);

      int state = 0;  // 0 - no members yet; 1 - previous member was a field; 2 - previous member was non-field
      foreach (MemberDecl m in c.Members) {
        if (m is Method) {
          if (state != 0) { wr.WriteLine(); }
          PrintMethod((Method)m, indent);
          state = 2;
        } else if (m is Field) {
          if (state == 2) { wr.WriteLine(); }
          PrintField((Field)m, indent);
          state = 1;
        } else if (m is Function) {
          if (state != 0) { wr.WriteLine(); }
          PrintFunction((Function)m, indent);
          state = 2;
        } else {
          Contract.Assert(false); throw new cce.UnreachableException();  // unexpected member
        }
      }
    }

    /// <summary>
    /// Prints no space before "kind", but does print a space before "attrs" and "name".
    /// </summary>
    void PrintClassMethodHelper(string kind, Attributes attrs, string name, List<TypeParameter> typeArgs) {
      Contract.Requires(kind != null);
      Contract.Requires(name != null);
      Contract.Requires(typeArgs != null);
      if (kind.Length != 0) {
        wr.Write(kind);
      }

      PrintAttributes(attrs);

      wr.Write(" {0}", name);
      if (typeArgs.Count != 0) {
<<<<<<< HEAD
        wr.Write("<" + Util.Comma(", ", typeArgs, tp => tp.Name) + ">");
=======
        wr.Write("<");
        string sep = "";
        foreach (TypeParameter tp in typeArgs) {
          Contract.Assert(tp != null);
          wr.Write("{0}{1}", sep, tp.Name);
          if (tp.EqualitySupport == TypeParameter.EqualitySupportValue.Required) {
            wr.Write("(==)");
          }
          sep = ", ";
        }
        wr.Write(">");
>>>>>>> 514d04c9
      }
    }

    public void PrintDatatype(DatatypeDecl dt, int indent) {
      Contract.Requires(dt != null);
      Indent(indent);
      PrintClassMethodHelper(dt is IndDatatypeDecl ? "datatype" : "codatatype", dt.Attributes, dt.Name, dt.TypeArgs);
      wr.Write(" =");
      string sep = "";
      foreach (DatatypeCtor ctor in dt.Ctors) {
        wr.Write(sep);
        PrintClassMethodHelper("", ctor.Attributes, ctor.Name, new List<TypeParameter>());
        if (ctor.Formals.Count != 0) {
          PrintFormals(ctor.Formals);
        }
        sep = " |";
      }
      wr.WriteLine(";");
    }

    /// <summary>
    /// Prints a space before each attribute.
    /// </summary>
    public void PrintAttributes(Attributes a) {
      if (a != null) {
        PrintAttributes(a.Prev);

        wr.Write(" {{:{0}", a.Name);
        if (a.Args != null)
        {
          PrintAttributeArgs(a.Args);
        }
        wr.Write("}");
      }
    }

    public void PrintAttributeArgs(List<Attributes.Argument> args) {
      Contract.Requires(args != null);
      string prefix = " ";
      foreach (Attributes.Argument arg in args) {
        Contract.Assert(arg != null);
        wr.Write(prefix);
        prefix = ", ";
        if (arg.S != null) {
          wr.Write("\"{0}\"", arg.S);
        } else {
          Contract.Assert( arg.E != null);
          PrintExpression(arg.E);
        }
      }
    }

    public void PrintField(Field field, int indent) {
      Contract.Requires(field != null);
      Indent(indent);
      if (field.IsGhost) {
        wr.Write("ghost ");
      }
      wr.Write("var");
      PrintAttributes(field.Attributes);
      wr.Write(" {0}: ", field.Name);
      PrintType(field.Type);
      wr.WriteLine(";");
    }

    public void PrintFunction(Function f, int indent) {
      Contract.Requires(f != null);
      var isPredicate = f is Predicate;
      Indent(indent);
      string k = isPredicate ? "predicate" : "function";
      if (f.IsStatic) { k = "static " + k; }
      if (!f.IsGhost) { k += " method"; }
      PrintClassMethodHelper(k, f.Attributes, f.Name, f.TypeArgs);
      if (f.SignatureIsOmitted) {
        wr.WriteLine(" ...");
      } else {
        if (f.OpenParen != null) {
          PrintFormals(f.Formals);
        } else {
          Contract.Assert(isPredicate);
        }
        if (!isPredicate) {
          wr.Write(": ");
          PrintType(f.ResultType);
        }
        wr.WriteLine();
      }

      int ind = indent + IndentAmount;
      PrintSpec("requires", f.Req, ind);
      PrintFrameSpecLine("reads", f.Reads, ind, null);
      PrintSpec("ensures", f.Ens, ind);
      PrintDecreasesSpec(f.Decreases, ind);
      if (f.Body != null) {
        Indent(indent);
        wr.WriteLine("{");
        PrintExtendedExpr(f.Body, ind, true, false);
        Indent(indent);
        wr.WriteLine("}");
      }
    }

    // ----------------------------- PrintMethod -----------------------------

    const int IndentAmount = 2; // The amount of indent for each new scope
    const string BunchaSpaces = "                                ";
    void Indent(int amount)
    {  Contract.Requires( 0 <= amount);

      while (0 < amount) {
        wr.Write(BunchaSpaces.Substring(0, amount));
        amount -= BunchaSpaces.Length;
      }
    }

    public void PrintMethod(Method method, int indent) {
      Contract.Requires(method != null);

      Indent(indent);
      string k = method is Constructor ? "constructor" : "method";
      if (method.IsStatic) { k = "static " + k; }
      if (method.IsGhost) { k = "ghost " + k; }
      PrintClassMethodHelper(k, method.Attributes, method.Name, method.TypeArgs);
      if (method.SignatureIsOmitted) {
        wr.WriteLine(" ...");
      } else {
        PrintFormals(method.Ins);
        if (method.Outs.Count != 0) {
          if (method.Ins.Count + method.Outs.Count <= 3) {
            wr.Write(" returns ");
          } else {
            wr.WriteLine();
            Indent(3 * IndentAmount);
            wr.Write("returns ");
          }
          PrintFormals(method.Outs);
        }
        wr.WriteLine();
      }

      int ind = indent + IndentAmount;
      PrintSpec("requires", method.Req, ind);
      if (method.Mod.Expressions != null)
      {
        PrintFrameSpecLine("modifies", method.Mod.Expressions, ind, method.Mod.HasAttributes() ? method.Mod.Attributes : null);
      }
      PrintSpec("ensures", method.Ens, ind);
      PrintDecreasesSpec(method.Decreases, ind);

      if (method.Body != null) {
        Indent(indent);
        PrintStatement(method.Body, indent);
        wr.WriteLine();
      }
    }

    void PrintFormals(List<Formal> ff) {
      Contract.Requires(ff!=null);
      wr.Write("(");
      string sep = "";
      foreach (Formal f in ff) {
        Contract.Assert(f != null);
        wr.Write(sep);
        sep = ", ";
        PrintFormal(f);
      }
      wr.Write(")");
    }

    void PrintFormal(Formal f) {
      Contract.Requires(f != null);
      if (f.IsGhost) {
        wr.Write("ghost ");
      }
      if (f.HasName) {
        wr.Write("{0}: ", f.Name);
      }
      PrintType(f.Type);
    }

    void PrintSpec(string kind, List<Expression> ee, int indent) {
      Contract.Requires(kind != null);
      Contract.Requires(ee != null);
      foreach (Expression e in ee) {
        Contract.Assert(e != null);
        Indent(indent);
        wr.Write("{0} ", kind);
        PrintExpression(e);
        wr.WriteLine(";");
      }
    }

    void PrintDecreasesSpec(Specification<Expression> decs, int indent) {
      Contract.Requires(decs != null);
      if (decs.Expressions != null && decs.Expressions.Count != 0) {
        Indent(indent);
        wr.Write("decreases");
        if (decs.HasAttributes())
        {
          PrintAttributes(decs.Attributes);
        }
        wr.Write(" ");
        PrintExpressionList(decs.Expressions);
        wr.WriteLine(";");
      }
    }

    void PrintFrameSpecLine(string kind, List<FrameExpression/*!*/> ee, int indent, Attributes attrs) {
      Contract.Requires(kind != null);
      Contract.Requires(cce.NonNullElements(ee));
      if (ee != null && ee.Count != 0) {
        Indent(indent);
        wr.Write("{0}", kind);
        if (attrs != null) {
          PrintAttributes(attrs);
        }
        wr.Write(" ");
        PrintFrameExpressionList(ee);
        wr.WriteLine(";");
      }
    }

    void PrintSpec(string kind, List<MaybeFreeExpression> ee, int indent) {
      Contract.Requires(kind != null);
      Contract.Requires(ee != null);
      foreach (MaybeFreeExpression e in ee)
      {
        Contract.Assert(e != null);
        Indent(indent);
        wr.Write("{0}{1}", e.IsFree ? "free " : "", kind);

        if (e.HasAttributes())
        {
          PrintAttributes(e.Attributes);
        }

        wr.Write(" ");
        PrintExpression(e.E);

        wr.WriteLine(";");
      }
    }

    // ----------------------------- PrintType -----------------------------

    public void PrintType(Type ty) {
      Contract.Requires(ty != null);
      wr.Write(ty.ToString());
    }

    public void PrintType(string prefix, Type ty) {
      Contract.Requires(prefix != null);
      Contract.Requires(ty != null);
      string s = ty.ToString();
      if (s != "?") {
        wr.Write("{0}{1}", prefix, s);
      }
    }

    // ----------------------------- PrintStatement -----------------------------

    /// <summary>
    /// Prints from the current position of the current line.
    /// If the statement requires several lines, subsequent lines are indented at "indent".
    /// No newline is printed after the statement.
    /// </summary>
    public void PrintStatement(Statement stmt, int indent) {
      Contract.Requires(stmt != null);
      for (LList<Label> label = stmt.Labels; label != null; label = label.Next) {
        if (label.Data.Name != null) {
          wr.WriteLine("label {0}:", label.Data.Name);
          Indent(indent);
        }
      }

      if (stmt is PredicateStmt) {
        Expression expr = ((PredicateStmt)stmt).Expr;
        wr.Write(stmt is AssertStmt ? "assert" : "assume");
        if (stmt.HasAttributes()) {
          PrintAttributes(stmt.Attributes);
        }
        wr.Write(" ");
        PrintExpression(expr);
        wr.Write(";");

      } else if (stmt is PrintStmt) {
        PrintStmt s = (PrintStmt)stmt;
        wr.Write("print");
        PrintAttributeArgs(s.Args);
        wr.Write(";");

      } else if (stmt is BreakStmt) {
        BreakStmt s = (BreakStmt)stmt;
        if (s.TargetLabel != null) {
          wr.Write("break {0};", s.TargetLabel);
        } else {
          string sep = "";
          for (int i = 0; i < s.BreakCount; i++) {
            wr.Write("{0}break", sep);
            sep = " ";
          }
          wr.Write(";");
        }

      } else if (stmt is ReturnStmt) {
        var s = (ReturnStmt) stmt;
        wr.Write("return");
        if (s.rhss != null) {
          var sep = " ";
          foreach (var rhs in s.rhss) {
            wr.Write(sep);
            PrintRhs(rhs);
            sep = ", ";
          }
        }
          wr.Write(";");

      } else if (stmt is AssignStmt) {
        AssignStmt s = (AssignStmt)stmt;
        PrintExpression(s.Lhs);
        wr.Write(" := ");
        PrintRhs(s.Rhs);
        wr.Write(";");

      } else if (stmt is VarDecl) {
        VarDecl s = (VarDecl)stmt;
        if (s.IsGhost) {
          wr.Write("ghost ");
        }
        wr.Write("var {0}", s.Name);
        PrintType(": ", s.OptionalType);
        wr.Write(";");

      } else if (stmt is CallStmt) {
        CallStmt s = (CallStmt)stmt;
        if (s.Lhs.Count != 0) {
          string sep = "";
          foreach (IdentifierExpr v in s.Lhs) {
            wr.Write(sep);
            PrintExpression(v);
            sep = ", ";
          }
          wr.Write(" := ");
        }
        if (!(s.Receiver is ImplicitThisExpr)) {
          PrintExpr(s.Receiver, 0x70, false, false, -1);
          wr.Write(".");
        }
        wr.Write("{0}(", s.MethodName);
        PrintExpressionList(s.Args);
        wr.Write(");");

      } else if (stmt is BlockStmt) {
        wr.WriteLine("{");
        int ind = indent + IndentAmount;
        foreach (Statement s in ((BlockStmt)stmt).Body) {
          Indent(ind);
          PrintStatement(s, ind);
          wr.WriteLine();
        }
        Indent(indent);
        wr.Write("}");

      } else if (stmt is IfStmt) {
        IfStmt s = (IfStmt)stmt;
        PrintIfStatement(indent, s, false);

      } else if (stmt is AlternativeStmt) {
        var s = (AlternativeStmt)stmt;
        wr.WriteLine("if {");
        PrintAlternatives(indent, s.Alternatives);
        Indent(indent);
        wr.Write("}");

      } else if (stmt is WhileStmt) {
        WhileStmt s = (WhileStmt)stmt;
        PrintWhileStatement(indent, s, false, false);

      } else if (stmt is AlternativeLoopStmt) {
        var s = (AlternativeLoopStmt)stmt;
        wr.WriteLine("while");
        PrintSpec("invariant", s.Invariants, indent + IndentAmount);
        PrintDecreasesSpec(s.Decreases, indent + IndentAmount);

        Indent(indent);
        wr.WriteLine("{");
        PrintAlternatives(indent, s.Alternatives);
        Indent(indent);
        wr.Write("}");

      } else if (stmt is ParallelStmt) {
        var s = (ParallelStmt)stmt;
        wr.Write("parallel (");
        if (s.BoundVars.Count != 0) {
          PrintQuantifierDomain(s.BoundVars, s.Attributes, s.Range);
        }
        if (s.Ens.Count == 0) {
          wr.Write(") ");
        } else {
          wr.WriteLine(")");
          PrintSpec("ensures", s.Ens, indent + IndentAmount);
          Indent(indent);
        }
        PrintStatement(s.Body, indent);

      } else if (stmt is MatchStmt) {
        MatchStmt s = (MatchStmt)stmt;
        wr.Write("match ");
        PrintExpression(s.Source);
        wr.WriteLine(" {");
        int caseInd = indent + IndentAmount;
        foreach (MatchCaseStmt mc in s.Cases) {
          Indent(caseInd);
          wr.Write("case {0}", mc.Id);
          if (mc.Arguments.Count != 0) {
            string sep = "(";
            foreach (BoundVar bv in mc.Arguments) {
              wr.Write("{0}{1}", sep, bv.Name);
              sep = ", ";
            }
            wr.Write(")");
          }
          wr.WriteLine(" =>");
          foreach (Statement bs in mc.Body) {
            Indent(caseInd + IndentAmount);
            PrintStatement(bs, caseInd + IndentAmount);
            wr.WriteLine();
          }
        }
        Indent(indent);
        wr.Write("}");

      } else if (stmt is ConcreteUpdateStatement) {
        var s = (ConcreteUpdateStatement)stmt;
        string sep = "";
        foreach (var lhs in s.Lhss) {
          wr.Write(sep);
          PrintExpression(lhs);
          sep = ", ";
        }
        PrintUpdateRHS(s);
        wr.Write(";");

      } else if (stmt is VarDeclStmt) {
        var s = (VarDeclStmt)stmt;
        if (s.Lhss[0].IsGhost) {
          wr.Write("ghost ");
        }
        wr.Write("var ");
        string sep = "";
        foreach (var lhs in s.Lhss) {
          wr.Write("{0}{1}", sep, lhs.Name);
          PrintType(": ", lhs.OptionalType);
          sep = ", ";
        }
        if (s.Update != null) {
          PrintUpdateRHS(s.Update);
        }
        wr.Write(";");

      } else if (stmt is SkeletonStatement) {
        var s = (SkeletonStatement)stmt;
        if (s.S == null) {
          wr.Write("...;");
        } else if (s.S is AssertStmt) {
          Contract.Assert(s.ConditionOmitted);
          wr.Write("assert ...;");
        } else if (s.S is AssumeStmt) {
          Contract.Assert(s.ConditionOmitted);
          wr.Write("assume ...;");
        } else if (s.S is IfStmt) {
          PrintIfStatement(indent, (IfStmt)s.S, s.ConditionOmitted);
        } else if (s.S is WhileStmt) {
          PrintWhileStatement(indent, (WhileStmt)s.S, s.ConditionOmitted, s.BodyOmitted);
        } else {
          Contract.Assert(false); throw new cce.UnreachableException();  // unexpected skeleton statement
        }

      } else {
        Contract.Assert(false); throw new cce.UnreachableException();  // unexpected statement
      }
    }

    /// <summary>
    /// Does not print LHS
    /// </summary>
    void PrintUpdateRHS(ConcreteUpdateStatement s) {
      Contract.Requires(s != null);
      if (s is UpdateStmt) {
        var update = (UpdateStmt)s;
        if (update.Lhss.Count != 0) {
          wr.Write(" := ");
        }
        var sep = "";
        foreach (var rhs in update.Rhss) {
          wr.Write(sep);
          PrintRhs(rhs);
          sep = ", ";
        }
      } else if (s is AssignSuchThatStmt) {
        var update = (AssignSuchThatStmt)s;
        wr.Write(" :| ");
        if (update.AssumeToken != null) {
          wr.Write("assume ");
        }
        PrintExpression(update.Expr);
      } else {
        Contract.Assert(s == null);  // otherwise, unknown type
      }
    }

    void PrintIfStatement(int indent, IfStmt s, bool omitGuard) {
      while (true) {
        if (omitGuard) {
          wr.Write("if ... ");
        } else {
          wr.Write("if (");
          PrintGuard(s.Guard);
          wr.Write(") ");
        }
        PrintStatement(s.Thn, indent);
        if (s.Els == null) {
          break;
        }
        wr.Write(" else ");
        if (s.Els is IfStmt) {
          s = (IfStmt)s.Els;
        } else {
          PrintStatement(s.Els, indent);
          break;
        }
      }
    }

    void PrintWhileStatement(int indent, WhileStmt s, bool omitGuard, bool omitBody) {
      if (omitGuard) {
        wr.WriteLine("while ...");
      } else {
        wr.Write("while (");
        PrintGuard(s.Guard);
        wr.WriteLine(")");
      }

      PrintSpec("invariant", s.Invariants, indent + IndentAmount);
      PrintDecreasesSpec(s.Decreases, indent + IndentAmount);
      if (s.Mod.Expressions != null) {
        PrintFrameSpecLine("modifies", s.Mod.Expressions, indent + IndentAmount, s.Mod.HasAttributes() ? s.Mod.Attributes : null);
      }
      Indent(indent);
      if (omitBody) {
        wr.WriteLine("...;");
      } else {
        PrintStatement(s.Body, indent);
      }
    }

    void PrintAlternatives(int indent, List<GuardedAlternative> alternatives) {
      int caseInd = indent + IndentAmount;
      foreach (var alternative in alternatives) {
        Indent(caseInd);
        wr.Write("case ");
        PrintExpression(alternative.Guard);
        wr.WriteLine(" =>");
        foreach (Statement s in alternative.Body) {
          Indent(caseInd + IndentAmount);
          PrintStatement(s, caseInd + IndentAmount);
          wr.WriteLine();
        }
      }
    }

    void PrintRhs(AssignmentRhs rhs) {
      Contract.Requires(rhs != null);
      if (rhs is ExprRhs) {
        PrintExpression(((ExprRhs)rhs).Expr);
      } else if (rhs is HavocRhs) {
        wr.Write("*");
      } else if (rhs is TypeRhs) {
        TypeRhs t = (TypeRhs)rhs;
        wr.Write("new ");
        PrintType(t.EType);
        if (t.ArrayDimensions != null) {
          string s = "[";
          foreach (Expression dim in t.ArrayDimensions) {
            Contract.Assume(dim != null);
            wr.Write(s);
            PrintExpression(dim);
            s = ", ";
          }
          wr.Write("]");
        } else if (t.InitCall != null) {
          wr.Write(".{0}(", t.InitCall.MethodName);
          PrintExpressionList(t.InitCall.Args);
          wr.Write(")");
        }
      } else {
        Contract.Assert(false); throw new cce.UnreachableException();  // unexpected RHS
      }

      if (rhs.HasAttributes())
      {
        PrintAttributes(rhs.Attributes);
      }
    }

    void PrintGuard(Expression guard) {
      if (guard == null) {
        wr.Write("*");
      } else {
        PrintExpression(guard);
      }
    }

    // ----------------------------- PrintExpression -----------------------------

    public void PrintExtendedExpr(Expression expr, int indent, bool isRightmost, bool endWithCloseParen) {
      Contract.Requires(expr != null);
      Indent(indent);
      if (expr is ITEExpr) {
        while (true) {
          ITEExpr ite = (ITEExpr)expr;
          wr.Write("if ");
          PrintExpression(ite.Test);
          wr.WriteLine(" then");
          PrintExtendedExpr(ite.Thn, indent + IndentAmount, true, false);
          expr = ite.Els;
          if (expr is ITEExpr) {
            Indent(indent);  wr.Write("else ");
          } else {
            Indent(indent);  wr.WriteLine("else");
            Indent(indent + IndentAmount);
            PrintExpression(expr);
            wr.WriteLine(endWithCloseParen ? ")" : "");
            return;
          }
        }
      } else if (expr is MatchExpr) {
        MatchExpr me = (MatchExpr)expr;
        wr.Write("match ");
        PrintExpression(me.Source);
        wr.WriteLine();
        int i = 0;
        foreach (MatchCaseExpr mc in me.Cases) {
          bool isLastCase = i == me.Cases.Count - 1;
          Indent(indent);
          wr.Write("case {0}", mc.Id);
          if (mc.Arguments.Count != 0) {
            string sep = "(";
            foreach (BoundVar bv in mc.Arguments) {
              wr.Write("{0}{1}", sep, bv.Name);
              sep = ", ";
            }
            wr.Write(")");
          }
          bool parensNeeded = !isLastCase && mc.Body.WasResolved() && mc.Body.Resolved is MatchExpr;
          if (parensNeeded) {
            wr.WriteLine(" => (");
          } else {
            wr.WriteLine(" =>");
          }
          PrintExtendedExpr(mc.Body, indent + IndentAmount, isLastCase, parensNeeded || (isLastCase && endWithCloseParen));
          i++;
        }
      } else if (expr is ParensExpression) {
        PrintExtendedExpr(((ParensExpression)expr).E, indent, isRightmost, endWithCloseParen);
      } else {
        PrintExpression(expr, indent);
        wr.WriteLine(endWithCloseParen ? ")" : "");
      }
    }

    public void PrintExpression(Expression expr) {
      Contract.Requires(expr != null);
      PrintExpr(expr, 0, false, true, -1);
    }

    /// <summary>
    /// An indent of -1 means print the entire expression on one line.
    /// </summary>
    public void PrintExpression(Expression expr, int indent) {
      Contract.Requires(expr != null);
      PrintExpr(expr, 0, false, true, indent);
    }

    /// <summary>
    /// An indent of -1 means print the entire expression on one line.
    /// </summary>
    void PrintExpr(Expression expr, int contextBindingStrength, bool fragileContext, bool isRightmost, int indent)
    {
      Contract.Requires(-1 <= indent);
      Contract.Requires(expr != null);

      if (expr is LiteralExpr) {
        LiteralExpr e = (LiteralExpr)expr;
        if (e.Value == null) {
          wr.Write("null");
        } else if (e.Value is bool) {
          wr.Write((bool)e.Value ? "true" : "false");
        } else {
          wr.Write((BigInteger)e.Value);
        }

      } else if (expr is ThisExpr) {
        wr.Write("this");

      } else if (expr is IdentifierExpr) {
        wr.Write(((IdentifierExpr)expr).Name);

      } else if (expr is DatatypeValue) {
        DatatypeValue dtv = (DatatypeValue)expr;
        wr.Write("#{0}.{1}", dtv.DatatypeName, dtv.MemberName);
        if (dtv.Arguments.Count != 0) {
          wr.Write("(");
          PrintExpressionList(dtv.Arguments);
          wr.Write(")");
        }

      } else if (expr is DisplayExpression) {
        DisplayExpression e = (DisplayExpression)expr;
        if (e is MultiSetDisplayExpr) wr.Write("multiset");
        wr.Write(e is SetDisplayExpr || e is MultiSetDisplayExpr ? "{" : "[");
        PrintExpressionList(e.Elements);
        wr.Write(e is SetDisplayExpr || e is MultiSetDisplayExpr ? "}" : "]");

      } else if (expr is MapDisplayExpr) {
        MapDisplayExpr e = (MapDisplayExpr)expr;
        wr.Write("map");
        wr.Write("{");
        PrintExpressionPairList(e.Elements);
        wr.Write("}");
      } else if (expr is ExprDotName) {
        var e = (ExprDotName)expr;
        // determine if parens are needed
        int opBindingStrength = 0x70;
        bool parensNeeded = !(e.Obj is ImplicitThisExpr) &&
          opBindingStrength < contextBindingStrength ||
          (fragileContext && opBindingStrength == contextBindingStrength);

        if (parensNeeded) { wr.Write("("); }
        if (!(e.Obj is ImplicitThisExpr)) {
          PrintExpr(e.Obj, opBindingStrength, false, false, -1);
          wr.Write(".");
        }
        wr.Write(e.SuffixName);
        if (parensNeeded) { wr.Write(")"); }

      } else if (expr is FieldSelectExpr) {
        FieldSelectExpr e = (FieldSelectExpr)expr;
        // determine if parens are needed
        int opBindingStrength = 0x70;
        bool parensNeeded = !(e.Obj is ImplicitThisExpr) &&
          opBindingStrength < contextBindingStrength ||
          (fragileContext && opBindingStrength == contextBindingStrength);

        if (parensNeeded) { wr.Write("("); }
        if (!(e.Obj is ImplicitThisExpr)) {
          PrintExpr(e.Obj, opBindingStrength, false, false, -1);
          wr.Write(".");
        }
        wr.Write(e.FieldName);
        if (parensNeeded) { wr.Write(")"); }

      } else if (expr is SeqSelectExpr) {
        SeqSelectExpr e = (SeqSelectExpr)expr;
        // determine if parens are needed
        int opBindingStrength = 0x70;
        bool parensNeeded = opBindingStrength < contextBindingStrength ||
          (fragileContext && opBindingStrength == contextBindingStrength);

        if (parensNeeded) { wr.Write("("); }
        PrintExpr(e.Seq, 0x00, false, false, indent);  // BOGUS: fix me
        wr.Write("[");
        if (e.SelectOne) {
          Contract.Assert( e.E0 != null);
          PrintExpression(e.E0);
        } else {
          if (e.E0 != null) {
            PrintExpression(e.E0);
          }
          wr.Write(e.E0 != null && e.E1 != null ? " .. " : "..");
          if (e.E1 != null) {
            PrintExpression(e.E1);
          }
        }
        wr.Write("]");
        if (parensNeeded) { wr.Write(")"); }

      } else if (expr is MultiSelectExpr) {
        MultiSelectExpr e = (MultiSelectExpr)expr;
        // determine if parens are needed
        int opBindingStrength = 0x70;
        bool parensNeeded = opBindingStrength < contextBindingStrength ||
          (fragileContext && opBindingStrength == contextBindingStrength);

        if (parensNeeded) { wr.Write("("); }
        PrintExpr(e.Array, 0x00, false, false, indent);  // BOGUS: fix me
        string prefix = "[";
        foreach (Expression idx in e.Indices) {
          Contract.Assert(idx != null);
          wr.Write(prefix);
          PrintExpression(idx);
          prefix = ", ";
        }
        wr.Write("]");
        if (parensNeeded) { wr.Write(")"); }

      } else if (expr is SeqUpdateExpr) {
        SeqUpdateExpr e = (SeqUpdateExpr)expr;
        // determine if parens are needed
        int opBindingStrength = 0x70;
        bool parensNeeded = opBindingStrength < contextBindingStrength ||
          (fragileContext && opBindingStrength == contextBindingStrength);

        if (parensNeeded) { wr.Write("("); }
        PrintExpr(e.Seq, 00, false, false, indent);  // BOGUS: fix me
        wr.Write("[");
        PrintExpression(e.Index);
        wr.Write(" := ");
        PrintExpression(e.Value);
        wr.Write("]");
        if (parensNeeded) { wr.Write(")"); }

      } else if (expr is FunctionCallExpr) {
        var e = (FunctionCallExpr)expr;
        // determine if parens are needed
        int opBindingStrength = 0x70;
        bool parensNeeded = !(e.Receiver is ImplicitThisExpr) &&
          opBindingStrength < contextBindingStrength ||
          (fragileContext && opBindingStrength == contextBindingStrength);

        if (parensNeeded) { wr.Write("("); }
        if (!(e.Receiver is ImplicitThisExpr)) {
          PrintExpr(e.Receiver, opBindingStrength, false, false, -1);
          wr.Write(".");
        }
        wr.Write(e.Name);
        if (e.OpenParen == null) {
          Contract.Assert(e.Args.Count == 0);
        } else {
          wr.Write("(");
          PrintExpressionList(e.Args);
          wr.Write(")");
        }
        if (parensNeeded) { wr.Write(")"); }

      } else if (expr is OldExpr) {
        wr.Write("old(");
        PrintExpression(((OldExpr)expr).E);
        wr.Write(")");

      } else if (expr is MultiSetFormingExpr) {
        wr.Write("multiset(");
        PrintExpression(((MultiSetFormingExpr)expr).E);
        wr.Write(")");

      } else if (expr is FreshExpr) {
        wr.Write("fresh(");
        PrintExpression(((FreshExpr)expr).E);
        wr.Write(")");

      } else if (expr is AllocatedExpr) {
        wr.Write("allocated(");
        PrintExpression(((AllocatedExpr)expr).E);
        wr.Write(")");

      } else if (expr is UnaryExpr) {
        UnaryExpr e = (UnaryExpr)expr;
        if (e.Op == UnaryExpr.Opcode.SeqLength) {
          wr.Write("|");
          PrintExpression(e.E);
          wr.Write("|");
        } else {
          // Prefix operator.
          // determine if parens are needed
          string op;
          int opBindingStrength;
          switch (e.Op) {
            case UnaryExpr.Opcode.SetChoose:
              op = "choose ";  opBindingStrength = 0;  break;
            case UnaryExpr.Opcode.Not:
              op = "!";  opBindingStrength = 0x60;  break;
            default:
              Contract.Assert(false); throw new cce.UnreachableException();  // unexpected unary opcode
          }
          bool parensNeeded = opBindingStrength < contextBindingStrength ||
            (fragileContext && opBindingStrength == contextBindingStrength);

          bool containsNestedNot = e.E is ParensExpression &&
                                ((ParensExpression)e.E).E is UnaryExpr &&
                                ((UnaryExpr)((ParensExpression)e.E).E).Op == UnaryExpr.Opcode.Not;

          if (parensNeeded) { wr.Write("("); }
          wr.Write(op);
          PrintExpr(e.E, opBindingStrength, containsNestedNot, parensNeeded || isRightmost, -1);
          if (parensNeeded) { wr.Write(")"); }
        }

      } else if (expr is BinaryExpr) {
        BinaryExpr e = (BinaryExpr)expr;
        // determine if parens are needed
        int opBindingStrength;
        bool fragileLeftContext = false;  // false means "allow same binding power on left without parens"
        bool fragileRightContext = false;  // false means "allow same binding power on right without parens"
        switch (e.Op)
        {
          case BinaryExpr.Opcode.Add:
            opBindingStrength = 0x40; break;
          case BinaryExpr.Opcode.Sub:
            opBindingStrength = 0x40; fragileRightContext = true; break;
          case BinaryExpr.Opcode.Mul:
            opBindingStrength = 0x50; break;
          case BinaryExpr.Opcode.Div:
          case BinaryExpr.Opcode.Mod:
            opBindingStrength = 0x50; fragileRightContext = true; break;
          case BinaryExpr.Opcode.Eq:
          case BinaryExpr.Opcode.Neq:
          case BinaryExpr.Opcode.Gt:
          case BinaryExpr.Opcode.Ge:
          case BinaryExpr.Opcode.Lt:
          case BinaryExpr.Opcode.Le:
          case BinaryExpr.Opcode.Disjoint:
          case BinaryExpr.Opcode.In:
          case BinaryExpr.Opcode.NotIn:
            opBindingStrength = 0x30; fragileLeftContext = fragileRightContext = true; break;
          case BinaryExpr.Opcode.And:
            opBindingStrength = 0x20; break;
          case BinaryExpr.Opcode.Or:
            opBindingStrength = 0x21; break;
          case BinaryExpr.Opcode.Imp:
            opBindingStrength = 0x10; fragileLeftContext = true; break;
          case BinaryExpr.Opcode.Iff:
            opBindingStrength = 0x08; break;
          default:
            Contract.Assert(false); throw new cce.UnreachableException();  // unexpected binary operator
        }
        int opBS = opBindingStrength & 0xF8;
        int ctxtBS = contextBindingStrength & 0xF8;
        bool parensNeeded = opBS < ctxtBS ||
          (opBS == ctxtBS && (opBindingStrength != contextBindingStrength || fragileContext));

        string op = BinaryExpr.OpcodeString(e.Op);
        if (parensNeeded) { wr.Write("("); }
        if (0 <= indent && e.Op == BinaryExpr.Opcode.And) {
          PrintExpr(e.E0, opBindingStrength, fragileLeftContext, false, indent);
          wr.WriteLine(" {0}", op);
          Indent(indent);
          PrintExpr(e.E1, opBindingStrength, fragileRightContext, parensNeeded || isRightmost, indent);
        } else if (0 <= indent && e.Op == BinaryExpr.Opcode.Imp) {
          PrintExpr(e.E0, opBindingStrength, fragileLeftContext, false, indent);
          wr.WriteLine(" {0}", op);
          int ind = indent + IndentAmount;
          Indent(ind);
          PrintExpr(e.E1, opBindingStrength, fragileRightContext, parensNeeded || isRightmost, ind);
        } else {
          PrintExpr(e.E0, opBindingStrength, fragileLeftContext, false, -1);
          wr.Write(" {0} ", op);
          PrintExpr(e.E1, opBindingStrength, fragileRightContext, parensNeeded || isRightmost, -1);
        }
        if (parensNeeded) { wr.Write(")"); }

      } else if (expr is ChainingExpression) {
        var e = (ChainingExpression)expr;
        // determine if parens are needed
        int opBindingStrength = 0x30;
        int opBS = opBindingStrength & 0xF8;
        int ctxtBS = contextBindingStrength & 0xF8;
        bool parensNeeded = opBS < ctxtBS ||
          (opBS == ctxtBS && (opBindingStrength != contextBindingStrength || fragileContext));

        if (parensNeeded) { wr.Write("("); }
        PrintExpr(e.Operands[0], opBindingStrength, true, false, -1);
        for (int i = 0; i < e.Operators.Count; i++) {
          string op = BinaryExpr.OpcodeString(e.Operators[i]);
          wr.Write(" {0} ", op);
          PrintExpr(e.Operands[i+1], opBindingStrength, true, i == e.Operators.Count - 1 && (parensNeeded || isRightmost), -1);
        }
        if (parensNeeded) { wr.Write(")"); }

      } else if (expr is LetExpr) {
        var e = (LetExpr)expr;
        bool parensNeeded = !isRightmost;
        if (parensNeeded) { wr.Write("("); }
        wr.Write("var ");
        string sep = "";
        foreach (var v in e.Vars) {
          wr.Write("{0}{1}", sep, v.Name);
          PrintType(": ", v.Type);
          sep = ", ";
        }
        wr.Write(" := ");
        PrintExpressionList(e.RHSs);
        wr.Write("; ");
        PrintExpression(e.Body);
        if (parensNeeded) { wr.Write(")"); }


      } else if (expr is QuantifierExpr) {
        QuantifierExpr e = (QuantifierExpr)expr;
        bool parensNeeded = !isRightmost;
        if (parensNeeded) { wr.Write("("); }
        wr.Write(e is ForallExpr ? "forall " : "exists ");
        PrintQuantifierDomain(e.BoundVars, e.Attributes, e.Range);
        wr.Write(" :: ");
        if (0 <= indent) {
          int ind = indent + IndentAmount;
          wr.WriteLine();
          Indent(ind);
          PrintExpression(e.Term, ind);
        } else {
          PrintExpression(e.Term);
        }
        if (parensNeeded) { wr.Write(")"); }

      } else if (expr is SetComprehension) {
        var e = (SetComprehension)expr;
        bool parensNeeded = !isRightmost;
        if (parensNeeded) { wr.Write("("); }
        wr.Write("set ");
        string sep = "";
        foreach (BoundVar bv in e.BoundVars) {
          wr.Write("{0}{1}", sep, bv.Name);
          sep = ", ";
          PrintType(": ", bv.Type);
        }
        PrintAttributes(e.Attributes);
        wr.Write(" | ");
        PrintExpression(e.Range);
        if (!e.TermIsImplicit) {
          wr.Write(" :: ");
          PrintExpression(e.Term);
        }
        if (parensNeeded) { wr.Write(")"); }

      } else if (expr is MapComprehension) {
        var e = (MapComprehension)expr;
        bool parensNeeded = !isRightmost;
        if (parensNeeded) { wr.Write("("); }
        wr.Write("map ");
        string sep = "";
        foreach (BoundVar bv in e.BoundVars) {
          wr.Write("{0}{1}", sep, bv.Name);
          sep = ", ";
          PrintType(": ", bv.Type);
        }
        PrintAttributes(e.Attributes);
        wr.Write(" | ");
        PrintExpression(e.Range);
        wr.Write(" :: ");
        PrintExpression(e.Term);
        if (parensNeeded) { wr.Write(")"); }

      } else if (expr is WildcardExpr) {
        wr.Write("*");

      } else if (expr is PredicateExpr) {
        var e = (PredicateExpr)expr;
        bool parensNeeded = !isRightmost;
        if (parensNeeded) { wr.Write("("); }
        wr.Write("{0} ", e.Kind);
        PrintExpression(e.Guard);
        wr.Write("; ");
        PrintExpression(e.Body);
        if (parensNeeded) { wr.Write(")"); }

      } else if (expr is ITEExpr) {
        ITEExpr ite = (ITEExpr)expr;
        bool parensNeeded = !isRightmost;
        if (parensNeeded) { wr.Write("("); }
        wr.Write("if ");
        PrintExpression(ite.Test);
        wr.Write(" then ");
        PrintExpression(ite.Thn);
        wr.Write(" else ");
        PrintExpression(ite.Els);
        if (parensNeeded) { wr.Write(")"); }

      } else if (expr is ParensExpression) {
        var e = (ParensExpression)expr;
        // printing of parentheses is done optimally, not according to the parentheses in the given program
        PrintExpr(e.E, contextBindingStrength, fragileContext, isRightmost, indent);

      } else if (expr is IdentifierSequence) {
        var e = (IdentifierSequence)expr;
        string sep = "";
        foreach (var id in e.Tokens) {
          wr.Write("{0}{1}", sep, id.val);
          sep = ".";
        }
        if (e.Arguments != null) {
          wr.Write("(");
          PrintExpressionList(e.Arguments);
          wr.Write(")");
        }

      } else if (expr is MatchExpr) {
        Contract.Assert(false); throw new cce.UnreachableException();  // MatchExpr is an extended expression and should be printed only using PrintExtendedExpr
      } else {
        Contract.Assert(false); throw new cce.UnreachableException();  // unexpected expression
      }
    }

    private void PrintQuantifierDomain(List<BoundVar> boundVars, Attributes attrs, Expression range) {
      Contract.Requires(boundVars != null);
      string sep = "";
      foreach (BoundVar bv in boundVars) {
        wr.Write("{0}{1}", sep, bv.Name);
        PrintType(": ", bv.Type);
        sep = ", ";
      }
      PrintAttributes(attrs);
      if (range != null) {
        wr.Write(" | ");
        PrintExpression(range);
      }
    }

    void PrintExpressionList(List<Expression> exprs) {
      Contract.Requires(exprs != null);
      string sep = "";
      foreach (Expression e in exprs) {
        Contract.Assert(e != null);
        wr.Write(sep);
        sep = ", ";
        PrintExpression(e);
      }
    }
    void PrintExpressionPairList(List<ExpressionPair> exprs) {
      Contract.Requires(exprs != null);
      string sep = "";
      foreach (ExpressionPair p in exprs) {
        Contract.Assert(p != null);
        wr.Write(sep);
        sep = ", ";
        PrintExpression(p.A);
        wr.Write(":=");
        PrintExpression(p.B);
      }
    }

    void PrintFrameExpressionList(List<FrameExpression/*!*/>/*!*/ fexprs) {
      Contract.Requires(fexprs != null);
      string sep = "";
      foreach (FrameExpression fe in fexprs) {
        Contract.Assert(fe != null);
        wr.Write(sep);
        sep = ", ";
        PrintExpression(fe.E);
        if (fe.FieldName != null) {
          wr.Write("`{0}", fe.FieldName);
        }
      }
    }
  }
}
<|MERGE_RESOLUTION|>--- conflicted
+++ resolved
@@ -1,1320 +1,1309 @@
-//-----------------------------------------------------------------------------
-//
-// Copyright (C) Microsoft Corporation.  All Rights Reserved.
-//
-//-----------------------------------------------------------------------------
-using System;
-using System.IO;
-using System.Collections.Generic;
-using System.Diagnostics.Contracts;
-using System.Numerics;
-using Bpl = Microsoft.Boogie;
-
-namespace Microsoft.Dafny {
-  public class Printer {
-    TextWriter wr;
-
-    [ContractInvariantMethod]
-    void ObjectInvariant()
-    {
-      Contract.Invariant(wr!=null);
-    }
-
-    public Printer(TextWriter wr) {
-      Contract.Requires(wr != null);
-      this.wr = wr;
-    }
-
-    public void PrintProgram(Program prog) {
-      Contract.Requires(prog != null);
-      if (Bpl.CommandLineOptions.Clo.ShowEnv != Bpl.CommandLineOptions.ShowEnvironment.Never) {
-        wr.WriteLine("// " + Bpl.CommandLineOptions.Clo.Version);
-        wr.WriteLine("// " + Bpl.CommandLineOptions.Clo.Environment);
-      }
-      wr.WriteLine("// {0}", prog.Name);
-      PrintTopLevelDecls(prog.DefaultModuleDef.TopLevelDecls, 0);
-    }
-
-    public void PrintTopLevelDecls(List<TopLevelDecl> classes, int indent) {
-      Contract.Requires(classes!= null);
-      int i = 0;
-      foreach (TopLevelDecl d in classes) {
-        Contract.Assert(d != null);
-        if (d is ArbitraryTypeDecl) {
-          var at = (ArbitraryTypeDecl)d;
-          if (i++ != 0) { wr.WriteLine(); }
-          Indent(indent);
-          PrintClassMethodHelper("type", at.Attributes, at.Name, new List<TypeParameter>());
-          if (at.EqualitySupport == TypeParameter.EqualitySupportValue.Required) {
-            wr.Write("(==)");
-          }
-          wr.WriteLine(";");
-        } else if (d is DatatypeDecl) {
-          if (i++ != 0) { wr.WriteLine(); }
-          PrintDatatype((DatatypeDecl)d, indent);
-        } else if (d is ClassDecl) {
-          ClassDecl cl = (ClassDecl)d;
-          if (!cl.IsDefaultClass) {
-            if (i++ != 0) { wr.WriteLine(); }
-            PrintClass(cl, indent);
-          } else if (cl.Members.Count == 0) {
-            // print nothing
-          } else {
-            if (i++ != 0) { wr.WriteLine(); }
-            PrintClass_Members(cl, indent);
-          }
-        } else if (d is ModuleDecl) {
-          wr.WriteLine();
-          Indent(indent);
-          if (d is LiteralModuleDecl) {
-            ModuleDefinition module = ((LiteralModuleDecl)d).ModuleDef;
-            wr.Write("module");
-            PrintAttributes(module.Attributes);
-            wr.Write(" {0} ", module.Name);
-            if (module.RefinementBaseName != null) {
-              wr.Write("refines {0} ", Util.Comma(".", module.RefinementBaseName, id => id.val));
-            }
-            if (module.TopLevelDecls.Count == 0) {
-              wr.WriteLine("{ }");
-            } else {
-              wr.WriteLine("{");
-              PrintTopLevelDecls(module.TopLevelDecls, indent + IndentAmount);
-              Indent(indent);
-              wr.WriteLine("}");
-            }
-          } else if (d is AliasModuleDecl) {
-            wr.Write("module");
-            wr.Write(" {0} ", ((AliasModuleDecl)d).Name);
-            wr.WriteLine("= {0};", Util.Comma(".", ((AliasModuleDecl)d).Path, id => id.val));
-          } else if (d is AbstractModuleDecl) {
-            wr.Write("module");
-            wr.Write(" {0} ", ((AbstractModuleDecl)d).Name);
-            wr.WriteLine("as {0};", Util.Comma(".", ((AbstractModuleDecl)d).Path, id => id.val));
-          }
-        }
-      }
-    }
-
-    public void PrintClass(ClassDecl c, int indent) {
-      Contract.Requires(c != null);
-      Indent(indent);
-      PrintClassMethodHelper("class", c.Attributes, c.Name, c.TypeArgs);
-      if (c.Members.Count == 0) {
-        wr.WriteLine(" { }");
-      } else {
-        wr.WriteLine(" {");
-        PrintClass_Members(c, indent + IndentAmount);
-        Indent(indent);
-        wr.WriteLine("}");
-      }
-    }
-
-    public void PrintClass_Members(ClassDecl c, int indent)
-    {
-      Contract.Requires(c != null);
-      Contract.Requires( c.Members.Count != 0);
-
-      int state = 0;  // 0 - no members yet; 1 - previous member was a field; 2 - previous member was non-field
-      foreach (MemberDecl m in c.Members) {
-        if (m is Method) {
-          if (state != 0) { wr.WriteLine(); }
-          PrintMethod((Method)m, indent);
-          state = 2;
-        } else if (m is Field) {
-          if (state == 2) { wr.WriteLine(); }
-          PrintField((Field)m, indent);
-          state = 1;
-        } else if (m is Function) {
-          if (state != 0) { wr.WriteLine(); }
-          PrintFunction((Function)m, indent);
-          state = 2;
-        } else {
-          Contract.Assert(false); throw new cce.UnreachableException();  // unexpected member
-        }
-      }
-    }
-
-    /// <summary>
-    /// Prints no space before "kind", but does print a space before "attrs" and "name".
-    /// </summary>
-    void PrintClassMethodHelper(string kind, Attributes attrs, string name, List<TypeParameter> typeArgs) {
-      Contract.Requires(kind != null);
-      Contract.Requires(name != null);
-      Contract.Requires(typeArgs != null);
-      if (kind.Length != 0) {
-        wr.Write(kind);
-      }
-
-      PrintAttributes(attrs);
-
-      wr.Write(" {0}", name);
-      if (typeArgs.Count != 0) {
-<<<<<<< HEAD
-        wr.Write("<" + Util.Comma(", ", typeArgs, tp => tp.Name) + ">");
-=======
-        wr.Write("<");
-        string sep = "";
-        foreach (TypeParameter tp in typeArgs) {
-          Contract.Assert(tp != null);
-          wr.Write("{0}{1}", sep, tp.Name);
-          if (tp.EqualitySupport == TypeParameter.EqualitySupportValue.Required) {
-            wr.Write("(==)");
-          }
-          sep = ", ";
-        }
-        wr.Write(">");
->>>>>>> 514d04c9
-      }
-    }
-
-    public void PrintDatatype(DatatypeDecl dt, int indent) {
-      Contract.Requires(dt != null);
-      Indent(indent);
-      PrintClassMethodHelper(dt is IndDatatypeDecl ? "datatype" : "codatatype", dt.Attributes, dt.Name, dt.TypeArgs);
-      wr.Write(" =");
-      string sep = "";
-      foreach (DatatypeCtor ctor in dt.Ctors) {
-        wr.Write(sep);
-        PrintClassMethodHelper("", ctor.Attributes, ctor.Name, new List<TypeParameter>());
-        if (ctor.Formals.Count != 0) {
-          PrintFormals(ctor.Formals);
-        }
-        sep = " |";
-      }
-      wr.WriteLine(";");
-    }
-
-    /// <summary>
-    /// Prints a space before each attribute.
-    /// </summary>
-    public void PrintAttributes(Attributes a) {
-      if (a != null) {
-        PrintAttributes(a.Prev);
-
-        wr.Write(" {{:{0}", a.Name);
-        if (a.Args != null)
-        {
-          PrintAttributeArgs(a.Args);
-        }
-        wr.Write("}");
-      }
-    }
-
-    public void PrintAttributeArgs(List<Attributes.Argument> args) {
-      Contract.Requires(args != null);
-      string prefix = " ";
-      foreach (Attributes.Argument arg in args) {
-        Contract.Assert(arg != null);
-        wr.Write(prefix);
-        prefix = ", ";
-        if (arg.S != null) {
-          wr.Write("\"{0}\"", arg.S);
-        } else {
-          Contract.Assert( arg.E != null);
-          PrintExpression(arg.E);
-        }
-      }
-    }
-
-    public void PrintField(Field field, int indent) {
-      Contract.Requires(field != null);
-      Indent(indent);
-      if (field.IsGhost) {
-        wr.Write("ghost ");
-      }
-      wr.Write("var");
-      PrintAttributes(field.Attributes);
-      wr.Write(" {0}: ", field.Name);
-      PrintType(field.Type);
-      wr.WriteLine(";");
-    }
-
-    public void PrintFunction(Function f, int indent) {
-      Contract.Requires(f != null);
-      var isPredicate = f is Predicate;
-      Indent(indent);
-      string k = isPredicate ? "predicate" : "function";
-      if (f.IsStatic) { k = "static " + k; }
-      if (!f.IsGhost) { k += " method"; }
-      PrintClassMethodHelper(k, f.Attributes, f.Name, f.TypeArgs);
-      if (f.SignatureIsOmitted) {
-        wr.WriteLine(" ...");
-      } else {
-        if (f.OpenParen != null) {
-          PrintFormals(f.Formals);
-        } else {
-          Contract.Assert(isPredicate);
-        }
-        if (!isPredicate) {
-          wr.Write(": ");
-          PrintType(f.ResultType);
-        }
-        wr.WriteLine();
-      }
-
-      int ind = indent + IndentAmount;
-      PrintSpec("requires", f.Req, ind);
-      PrintFrameSpecLine("reads", f.Reads, ind, null);
-      PrintSpec("ensures", f.Ens, ind);
-      PrintDecreasesSpec(f.Decreases, ind);
-      if (f.Body != null) {
-        Indent(indent);
-        wr.WriteLine("{");
-        PrintExtendedExpr(f.Body, ind, true, false);
-        Indent(indent);
-        wr.WriteLine("}");
-      }
-    }
-
-    // ----------------------------- PrintMethod -----------------------------
-
-    const int IndentAmount = 2; // The amount of indent for each new scope
-    const string BunchaSpaces = "                                ";
-    void Indent(int amount)
-    {  Contract.Requires( 0 <= amount);
-
-      while (0 < amount) {
-        wr.Write(BunchaSpaces.Substring(0, amount));
-        amount -= BunchaSpaces.Length;
-      }
-    }
-
-    public void PrintMethod(Method method, int indent) {
-      Contract.Requires(method != null);
-
-      Indent(indent);
-      string k = method is Constructor ? "constructor" : "method";
-      if (method.IsStatic) { k = "static " + k; }
-      if (method.IsGhost) { k = "ghost " + k; }
-      PrintClassMethodHelper(k, method.Attributes, method.Name, method.TypeArgs);
-      if (method.SignatureIsOmitted) {
-        wr.WriteLine(" ...");
-      } else {
-        PrintFormals(method.Ins);
-        if (method.Outs.Count != 0) {
-          if (method.Ins.Count + method.Outs.Count <= 3) {
-            wr.Write(" returns ");
-          } else {
-            wr.WriteLine();
-            Indent(3 * IndentAmount);
-            wr.Write("returns ");
-          }
-          PrintFormals(method.Outs);
-        }
-        wr.WriteLine();
-      }
-
-      int ind = indent + IndentAmount;
-      PrintSpec("requires", method.Req, ind);
-      if (method.Mod.Expressions != null)
-      {
-        PrintFrameSpecLine("modifies", method.Mod.Expressions, ind, method.Mod.HasAttributes() ? method.Mod.Attributes : null);
-      }
-      PrintSpec("ensures", method.Ens, ind);
-      PrintDecreasesSpec(method.Decreases, ind);
-
-      if (method.Body != null) {
-        Indent(indent);
-        PrintStatement(method.Body, indent);
-        wr.WriteLine();
-      }
-    }
-
-    void PrintFormals(List<Formal> ff) {
-      Contract.Requires(ff!=null);
-      wr.Write("(");
-      string sep = "";
-      foreach (Formal f in ff) {
-        Contract.Assert(f != null);
-        wr.Write(sep);
-        sep = ", ";
-        PrintFormal(f);
-      }
-      wr.Write(")");
-    }
-
-    void PrintFormal(Formal f) {
-      Contract.Requires(f != null);
-      if (f.IsGhost) {
-        wr.Write("ghost ");
-      }
-      if (f.HasName) {
-        wr.Write("{0}: ", f.Name);
-      }
-      PrintType(f.Type);
-    }
-
-    void PrintSpec(string kind, List<Expression> ee, int indent) {
-      Contract.Requires(kind != null);
-      Contract.Requires(ee != null);
-      foreach (Expression e in ee) {
-        Contract.Assert(e != null);
-        Indent(indent);
-        wr.Write("{0} ", kind);
-        PrintExpression(e);
-        wr.WriteLine(";");
-      }
-    }
-
-    void PrintDecreasesSpec(Specification<Expression> decs, int indent) {
-      Contract.Requires(decs != null);
-      if (decs.Expressions != null && decs.Expressions.Count != 0) {
-        Indent(indent);
-        wr.Write("decreases");
-        if (decs.HasAttributes())
-        {
-          PrintAttributes(decs.Attributes);
-        }
-        wr.Write(" ");
-        PrintExpressionList(decs.Expressions);
-        wr.WriteLine(";");
-      }
-    }
-
-    void PrintFrameSpecLine(string kind, List<FrameExpression/*!*/> ee, int indent, Attributes attrs) {
-      Contract.Requires(kind != null);
-      Contract.Requires(cce.NonNullElements(ee));
-      if (ee != null && ee.Count != 0) {
-        Indent(indent);
-        wr.Write("{0}", kind);
-        if (attrs != null) {
-          PrintAttributes(attrs);
-        }
-        wr.Write(" ");
-        PrintFrameExpressionList(ee);
-        wr.WriteLine(";");
-      }
-    }
-
-    void PrintSpec(string kind, List<MaybeFreeExpression> ee, int indent) {
-      Contract.Requires(kind != null);
-      Contract.Requires(ee != null);
-      foreach (MaybeFreeExpression e in ee)
-      {
-        Contract.Assert(e != null);
-        Indent(indent);
-        wr.Write("{0}{1}", e.IsFree ? "free " : "", kind);
-
-        if (e.HasAttributes())
-        {
-          PrintAttributes(e.Attributes);
-        }
-
-        wr.Write(" ");
-        PrintExpression(e.E);
-
-        wr.WriteLine(";");
-      }
-    }
-
-    // ----------------------------- PrintType -----------------------------
-
-    public void PrintType(Type ty) {
-      Contract.Requires(ty != null);
-      wr.Write(ty.ToString());
-    }
-
-    public void PrintType(string prefix, Type ty) {
-      Contract.Requires(prefix != null);
-      Contract.Requires(ty != null);
-      string s = ty.ToString();
-      if (s != "?") {
-        wr.Write("{0}{1}", prefix, s);
-      }
-    }
-
-    // ----------------------------- PrintStatement -----------------------------
-
-    /// <summary>
-    /// Prints from the current position of the current line.
-    /// If the statement requires several lines, subsequent lines are indented at "indent".
-    /// No newline is printed after the statement.
-    /// </summary>
-    public void PrintStatement(Statement stmt, int indent) {
-      Contract.Requires(stmt != null);
-      for (LList<Label> label = stmt.Labels; label != null; label = label.Next) {
-        if (label.Data.Name != null) {
-          wr.WriteLine("label {0}:", label.Data.Name);
-          Indent(indent);
-        }
-      }
-
-      if (stmt is PredicateStmt) {
-        Expression expr = ((PredicateStmt)stmt).Expr;
-        wr.Write(stmt is AssertStmt ? "assert" : "assume");
-        if (stmt.HasAttributes()) {
-          PrintAttributes(stmt.Attributes);
-        }
-        wr.Write(" ");
-        PrintExpression(expr);
-        wr.Write(";");
-
-      } else if (stmt is PrintStmt) {
-        PrintStmt s = (PrintStmt)stmt;
-        wr.Write("print");
-        PrintAttributeArgs(s.Args);
-        wr.Write(";");
-
-      } else if (stmt is BreakStmt) {
-        BreakStmt s = (BreakStmt)stmt;
-        if (s.TargetLabel != null) {
-          wr.Write("break {0};", s.TargetLabel);
-        } else {
-          string sep = "";
-          for (int i = 0; i < s.BreakCount; i++) {
-            wr.Write("{0}break", sep);
-            sep = " ";
-          }
-          wr.Write(";");
-        }
-
-      } else if (stmt is ReturnStmt) {
-        var s = (ReturnStmt) stmt;
-        wr.Write("return");
-        if (s.rhss != null) {
-          var sep = " ";
-          foreach (var rhs in s.rhss) {
-            wr.Write(sep);
-            PrintRhs(rhs);
-            sep = ", ";
-          }
-        }
-          wr.Write(";");
-
-      } else if (stmt is AssignStmt) {
-        AssignStmt s = (AssignStmt)stmt;
-        PrintExpression(s.Lhs);
-        wr.Write(" := ");
-        PrintRhs(s.Rhs);
-        wr.Write(";");
-
-      } else if (stmt is VarDecl) {
-        VarDecl s = (VarDecl)stmt;
-        if (s.IsGhost) {
-          wr.Write("ghost ");
-        }
-        wr.Write("var {0}", s.Name);
-        PrintType(": ", s.OptionalType);
-        wr.Write(";");
-
-      } else if (stmt is CallStmt) {
-        CallStmt s = (CallStmt)stmt;
-        if (s.Lhs.Count != 0) {
-          string sep = "";
-          foreach (IdentifierExpr v in s.Lhs) {
-            wr.Write(sep);
-            PrintExpression(v);
-            sep = ", ";
-          }
-          wr.Write(" := ");
-        }
-        if (!(s.Receiver is ImplicitThisExpr)) {
-          PrintExpr(s.Receiver, 0x70, false, false, -1);
-          wr.Write(".");
-        }
-        wr.Write("{0}(", s.MethodName);
-        PrintExpressionList(s.Args);
-        wr.Write(");");
-
-      } else if (stmt is BlockStmt) {
-        wr.WriteLine("{");
-        int ind = indent + IndentAmount;
-        foreach (Statement s in ((BlockStmt)stmt).Body) {
-          Indent(ind);
-          PrintStatement(s, ind);
-          wr.WriteLine();
-        }
-        Indent(indent);
-        wr.Write("}");
-
-      } else if (stmt is IfStmt) {
-        IfStmt s = (IfStmt)stmt;
-        PrintIfStatement(indent, s, false);
-
-      } else if (stmt is AlternativeStmt) {
-        var s = (AlternativeStmt)stmt;
-        wr.WriteLine("if {");
-        PrintAlternatives(indent, s.Alternatives);
-        Indent(indent);
-        wr.Write("}");
-
-      } else if (stmt is WhileStmt) {
-        WhileStmt s = (WhileStmt)stmt;
-        PrintWhileStatement(indent, s, false, false);
-
-      } else if (stmt is AlternativeLoopStmt) {
-        var s = (AlternativeLoopStmt)stmt;
-        wr.WriteLine("while");
-        PrintSpec("invariant", s.Invariants, indent + IndentAmount);
-        PrintDecreasesSpec(s.Decreases, indent + IndentAmount);
-
-        Indent(indent);
-        wr.WriteLine("{");
-        PrintAlternatives(indent, s.Alternatives);
-        Indent(indent);
-        wr.Write("}");
-
-      } else if (stmt is ParallelStmt) {
-        var s = (ParallelStmt)stmt;
-        wr.Write("parallel (");
-        if (s.BoundVars.Count != 0) {
-          PrintQuantifierDomain(s.BoundVars, s.Attributes, s.Range);
-        }
-        if (s.Ens.Count == 0) {
-          wr.Write(") ");
-        } else {
-          wr.WriteLine(")");
-          PrintSpec("ensures", s.Ens, indent + IndentAmount);
-          Indent(indent);
-        }
-        PrintStatement(s.Body, indent);
-
-      } else if (stmt is MatchStmt) {
-        MatchStmt s = (MatchStmt)stmt;
-        wr.Write("match ");
-        PrintExpression(s.Source);
-        wr.WriteLine(" {");
-        int caseInd = indent + IndentAmount;
-        foreach (MatchCaseStmt mc in s.Cases) {
-          Indent(caseInd);
-          wr.Write("case {0}", mc.Id);
-          if (mc.Arguments.Count != 0) {
-            string sep = "(";
-            foreach (BoundVar bv in mc.Arguments) {
-              wr.Write("{0}{1}", sep, bv.Name);
-              sep = ", ";
-            }
-            wr.Write(")");
-          }
-          wr.WriteLine(" =>");
-          foreach (Statement bs in mc.Body) {
-            Indent(caseInd + IndentAmount);
-            PrintStatement(bs, caseInd + IndentAmount);
-            wr.WriteLine();
-          }
-        }
-        Indent(indent);
-        wr.Write("}");
-
-      } else if (stmt is ConcreteUpdateStatement) {
-        var s = (ConcreteUpdateStatement)stmt;
-        string sep = "";
-        foreach (var lhs in s.Lhss) {
-          wr.Write(sep);
-          PrintExpression(lhs);
-          sep = ", ";
-        }
-        PrintUpdateRHS(s);
-        wr.Write(";");
-
-      } else if (stmt is VarDeclStmt) {
-        var s = (VarDeclStmt)stmt;
-        if (s.Lhss[0].IsGhost) {
-          wr.Write("ghost ");
-        }
-        wr.Write("var ");
-        string sep = "";
-        foreach (var lhs in s.Lhss) {
-          wr.Write("{0}{1}", sep, lhs.Name);
-          PrintType(": ", lhs.OptionalType);
-          sep = ", ";
-        }
-        if (s.Update != null) {
-          PrintUpdateRHS(s.Update);
-        }
-        wr.Write(";");
-
-      } else if (stmt is SkeletonStatement) {
-        var s = (SkeletonStatement)stmt;
-        if (s.S == null) {
-          wr.Write("...;");
-        } else if (s.S is AssertStmt) {
-          Contract.Assert(s.ConditionOmitted);
-          wr.Write("assert ...;");
-        } else if (s.S is AssumeStmt) {
-          Contract.Assert(s.ConditionOmitted);
-          wr.Write("assume ...;");
-        } else if (s.S is IfStmt) {
-          PrintIfStatement(indent, (IfStmt)s.S, s.ConditionOmitted);
-        } else if (s.S is WhileStmt) {
-          PrintWhileStatement(indent, (WhileStmt)s.S, s.ConditionOmitted, s.BodyOmitted);
-        } else {
-          Contract.Assert(false); throw new cce.UnreachableException();  // unexpected skeleton statement
-        }
-
-      } else {
-        Contract.Assert(false); throw new cce.UnreachableException();  // unexpected statement
-      }
-    }
-
-    /// <summary>
-    /// Does not print LHS
-    /// </summary>
-    void PrintUpdateRHS(ConcreteUpdateStatement s) {
-      Contract.Requires(s != null);
-      if (s is UpdateStmt) {
-        var update = (UpdateStmt)s;
-        if (update.Lhss.Count != 0) {
-          wr.Write(" := ");
-        }
-        var sep = "";
-        foreach (var rhs in update.Rhss) {
-          wr.Write(sep);
-          PrintRhs(rhs);
-          sep = ", ";
-        }
-      } else if (s is AssignSuchThatStmt) {
-        var update = (AssignSuchThatStmt)s;
-        wr.Write(" :| ");
-        if (update.AssumeToken != null) {
-          wr.Write("assume ");
-        }
-        PrintExpression(update.Expr);
-      } else {
-        Contract.Assert(s == null);  // otherwise, unknown type
-      }
-    }
-
-    void PrintIfStatement(int indent, IfStmt s, bool omitGuard) {
-      while (true) {
-        if (omitGuard) {
-          wr.Write("if ... ");
-        } else {
-          wr.Write("if (");
-          PrintGuard(s.Guard);
-          wr.Write(") ");
-        }
-        PrintStatement(s.Thn, indent);
-        if (s.Els == null) {
-          break;
-        }
-        wr.Write(" else ");
-        if (s.Els is IfStmt) {
-          s = (IfStmt)s.Els;
-        } else {
-          PrintStatement(s.Els, indent);
-          break;
-        }
-      }
-    }
-
-    void PrintWhileStatement(int indent, WhileStmt s, bool omitGuard, bool omitBody) {
-      if (omitGuard) {
-        wr.WriteLine("while ...");
-      } else {
-        wr.Write("while (");
-        PrintGuard(s.Guard);
-        wr.WriteLine(")");
-      }
-
-      PrintSpec("invariant", s.Invariants, indent + IndentAmount);
-      PrintDecreasesSpec(s.Decreases, indent + IndentAmount);
-      if (s.Mod.Expressions != null) {
-        PrintFrameSpecLine("modifies", s.Mod.Expressions, indent + IndentAmount, s.Mod.HasAttributes() ? s.Mod.Attributes : null);
-      }
-      Indent(indent);
-      if (omitBody) {
-        wr.WriteLine("...;");
-      } else {
-        PrintStatement(s.Body, indent);
-      }
-    }
-
-    void PrintAlternatives(int indent, List<GuardedAlternative> alternatives) {
-      int caseInd = indent + IndentAmount;
-      foreach (var alternative in alternatives) {
-        Indent(caseInd);
-        wr.Write("case ");
-        PrintExpression(alternative.Guard);
-        wr.WriteLine(" =>");
-        foreach (Statement s in alternative.Body) {
-          Indent(caseInd + IndentAmount);
-          PrintStatement(s, caseInd + IndentAmount);
-          wr.WriteLine();
-        }
-      }
-    }
-
-    void PrintRhs(AssignmentRhs rhs) {
-      Contract.Requires(rhs != null);
-      if (rhs is ExprRhs) {
-        PrintExpression(((ExprRhs)rhs).Expr);
-      } else if (rhs is HavocRhs) {
-        wr.Write("*");
-      } else if (rhs is TypeRhs) {
-        TypeRhs t = (TypeRhs)rhs;
-        wr.Write("new ");
-        PrintType(t.EType);
-        if (t.ArrayDimensions != null) {
-          string s = "[";
-          foreach (Expression dim in t.ArrayDimensions) {
-            Contract.Assume(dim != null);
-            wr.Write(s);
-            PrintExpression(dim);
-            s = ", ";
-          }
-          wr.Write("]");
-        } else if (t.InitCall != null) {
-          wr.Write(".{0}(", t.InitCall.MethodName);
-          PrintExpressionList(t.InitCall.Args);
-          wr.Write(")");
-        }
-      } else {
-        Contract.Assert(false); throw new cce.UnreachableException();  // unexpected RHS
-      }
-
-      if (rhs.HasAttributes())
-      {
-        PrintAttributes(rhs.Attributes);
-      }
-    }
-
-    void PrintGuard(Expression guard) {
-      if (guard == null) {
-        wr.Write("*");
-      } else {
-        PrintExpression(guard);
-      }
-    }
-
-    // ----------------------------- PrintExpression -----------------------------
-
-    public void PrintExtendedExpr(Expression expr, int indent, bool isRightmost, bool endWithCloseParen) {
-      Contract.Requires(expr != null);
-      Indent(indent);
-      if (expr is ITEExpr) {
-        while (true) {
-          ITEExpr ite = (ITEExpr)expr;
-          wr.Write("if ");
-          PrintExpression(ite.Test);
-          wr.WriteLine(" then");
-          PrintExtendedExpr(ite.Thn, indent + IndentAmount, true, false);
-          expr = ite.Els;
-          if (expr is ITEExpr) {
-            Indent(indent);  wr.Write("else ");
-          } else {
-            Indent(indent);  wr.WriteLine("else");
-            Indent(indent + IndentAmount);
-            PrintExpression(expr);
-            wr.WriteLine(endWithCloseParen ? ")" : "");
-            return;
-          }
-        }
-      } else if (expr is MatchExpr) {
-        MatchExpr me = (MatchExpr)expr;
-        wr.Write("match ");
-        PrintExpression(me.Source);
-        wr.WriteLine();
-        int i = 0;
-        foreach (MatchCaseExpr mc in me.Cases) {
-          bool isLastCase = i == me.Cases.Count - 1;
-          Indent(indent);
-          wr.Write("case {0}", mc.Id);
-          if (mc.Arguments.Count != 0) {
-            string sep = "(";
-            foreach (BoundVar bv in mc.Arguments) {
-              wr.Write("{0}{1}", sep, bv.Name);
-              sep = ", ";
-            }
-            wr.Write(")");
-          }
-          bool parensNeeded = !isLastCase && mc.Body.WasResolved() && mc.Body.Resolved is MatchExpr;
-          if (parensNeeded) {
-            wr.WriteLine(" => (");
-          } else {
-            wr.WriteLine(" =>");
-          }
-          PrintExtendedExpr(mc.Body, indent + IndentAmount, isLastCase, parensNeeded || (isLastCase && endWithCloseParen));
-          i++;
-        }
-      } else if (expr is ParensExpression) {
-        PrintExtendedExpr(((ParensExpression)expr).E, indent, isRightmost, endWithCloseParen);
-      } else {
-        PrintExpression(expr, indent);
-        wr.WriteLine(endWithCloseParen ? ")" : "");
-      }
-    }
-
-    public void PrintExpression(Expression expr) {
-      Contract.Requires(expr != null);
-      PrintExpr(expr, 0, false, true, -1);
-    }
-
-    /// <summary>
-    /// An indent of -1 means print the entire expression on one line.
-    /// </summary>
-    public void PrintExpression(Expression expr, int indent) {
-      Contract.Requires(expr != null);
-      PrintExpr(expr, 0, false, true, indent);
-    }
-
-    /// <summary>
-    /// An indent of -1 means print the entire expression on one line.
-    /// </summary>
-    void PrintExpr(Expression expr, int contextBindingStrength, bool fragileContext, bool isRightmost, int indent)
-    {
-      Contract.Requires(-1 <= indent);
-      Contract.Requires(expr != null);
-
-      if (expr is LiteralExpr) {
-        LiteralExpr e = (LiteralExpr)expr;
-        if (e.Value == null) {
-          wr.Write("null");
-        } else if (e.Value is bool) {
-          wr.Write((bool)e.Value ? "true" : "false");
-        } else {
-          wr.Write((BigInteger)e.Value);
-        }
-
-      } else if (expr is ThisExpr) {
-        wr.Write("this");
-
-      } else if (expr is IdentifierExpr) {
-        wr.Write(((IdentifierExpr)expr).Name);
-
-      } else if (expr is DatatypeValue) {
-        DatatypeValue dtv = (DatatypeValue)expr;
-        wr.Write("#{0}.{1}", dtv.DatatypeName, dtv.MemberName);
-        if (dtv.Arguments.Count != 0) {
-          wr.Write("(");
-          PrintExpressionList(dtv.Arguments);
-          wr.Write(")");
-        }
-
-      } else if (expr is DisplayExpression) {
-        DisplayExpression e = (DisplayExpression)expr;
-        if (e is MultiSetDisplayExpr) wr.Write("multiset");
-        wr.Write(e is SetDisplayExpr || e is MultiSetDisplayExpr ? "{" : "[");
-        PrintExpressionList(e.Elements);
-        wr.Write(e is SetDisplayExpr || e is MultiSetDisplayExpr ? "}" : "]");
-
-      } else if (expr is MapDisplayExpr) {
-        MapDisplayExpr e = (MapDisplayExpr)expr;
-        wr.Write("map");
-        wr.Write("{");
-        PrintExpressionPairList(e.Elements);
-        wr.Write("}");
-      } else if (expr is ExprDotName) {
-        var e = (ExprDotName)expr;
-        // determine if parens are needed
-        int opBindingStrength = 0x70;
-        bool parensNeeded = !(e.Obj is ImplicitThisExpr) &&
-          opBindingStrength < contextBindingStrength ||
-          (fragileContext && opBindingStrength == contextBindingStrength);
-
-        if (parensNeeded) { wr.Write("("); }
-        if (!(e.Obj is ImplicitThisExpr)) {
-          PrintExpr(e.Obj, opBindingStrength, false, false, -1);
-          wr.Write(".");
-        }
-        wr.Write(e.SuffixName);
-        if (parensNeeded) { wr.Write(")"); }
-
-      } else if (expr is FieldSelectExpr) {
-        FieldSelectExpr e = (FieldSelectExpr)expr;
-        // determine if parens are needed
-        int opBindingStrength = 0x70;
-        bool parensNeeded = !(e.Obj is ImplicitThisExpr) &&
-          opBindingStrength < contextBindingStrength ||
-          (fragileContext && opBindingStrength == contextBindingStrength);
-
-        if (parensNeeded) { wr.Write("("); }
-        if (!(e.Obj is ImplicitThisExpr)) {
-          PrintExpr(e.Obj, opBindingStrength, false, false, -1);
-          wr.Write(".");
-        }
-        wr.Write(e.FieldName);
-        if (parensNeeded) { wr.Write(")"); }
-
-      } else if (expr is SeqSelectExpr) {
-        SeqSelectExpr e = (SeqSelectExpr)expr;
-        // determine if parens are needed
-        int opBindingStrength = 0x70;
-        bool parensNeeded = opBindingStrength < contextBindingStrength ||
-          (fragileContext && opBindingStrength == contextBindingStrength);
-
-        if (parensNeeded) { wr.Write("("); }
-        PrintExpr(e.Seq, 0x00, false, false, indent);  // BOGUS: fix me
-        wr.Write("[");
-        if (e.SelectOne) {
-          Contract.Assert( e.E0 != null);
-          PrintExpression(e.E0);
-        } else {
-          if (e.E0 != null) {
-            PrintExpression(e.E0);
-          }
-          wr.Write(e.E0 != null && e.E1 != null ? " .. " : "..");
-          if (e.E1 != null) {
-            PrintExpression(e.E1);
-          }
-        }
-        wr.Write("]");
-        if (parensNeeded) { wr.Write(")"); }
-
-      } else if (expr is MultiSelectExpr) {
-        MultiSelectExpr e = (MultiSelectExpr)expr;
-        // determine if parens are needed
-        int opBindingStrength = 0x70;
-        bool parensNeeded = opBindingStrength < contextBindingStrength ||
-          (fragileContext && opBindingStrength == contextBindingStrength);
-
-        if (parensNeeded) { wr.Write("("); }
-        PrintExpr(e.Array, 0x00, false, false, indent);  // BOGUS: fix me
-        string prefix = "[";
-        foreach (Expression idx in e.Indices) {
-          Contract.Assert(idx != null);
-          wr.Write(prefix);
-          PrintExpression(idx);
-          prefix = ", ";
-        }
-        wr.Write("]");
-        if (parensNeeded) { wr.Write(")"); }
-
-      } else if (expr is SeqUpdateExpr) {
-        SeqUpdateExpr e = (SeqUpdateExpr)expr;
-        // determine if parens are needed
-        int opBindingStrength = 0x70;
-        bool parensNeeded = opBindingStrength < contextBindingStrength ||
-          (fragileContext && opBindingStrength == contextBindingStrength);
-
-        if (parensNeeded) { wr.Write("("); }
-        PrintExpr(e.Seq, 00, false, false, indent);  // BOGUS: fix me
-        wr.Write("[");
-        PrintExpression(e.Index);
-        wr.Write(" := ");
-        PrintExpression(e.Value);
-        wr.Write("]");
-        if (parensNeeded) { wr.Write(")"); }
-
-      } else if (expr is FunctionCallExpr) {
-        var e = (FunctionCallExpr)expr;
-        // determine if parens are needed
-        int opBindingStrength = 0x70;
-        bool parensNeeded = !(e.Receiver is ImplicitThisExpr) &&
-          opBindingStrength < contextBindingStrength ||
-          (fragileContext && opBindingStrength == contextBindingStrength);
-
-        if (parensNeeded) { wr.Write("("); }
-        if (!(e.Receiver is ImplicitThisExpr)) {
-          PrintExpr(e.Receiver, opBindingStrength, false, false, -1);
-          wr.Write(".");
-        }
-        wr.Write(e.Name);
-        if (e.OpenParen == null) {
-          Contract.Assert(e.Args.Count == 0);
-        } else {
-          wr.Write("(");
-          PrintExpressionList(e.Args);
-          wr.Write(")");
-        }
-        if (parensNeeded) { wr.Write(")"); }
-
-      } else if (expr is OldExpr) {
-        wr.Write("old(");
-        PrintExpression(((OldExpr)expr).E);
-        wr.Write(")");
-
-      } else if (expr is MultiSetFormingExpr) {
-        wr.Write("multiset(");
-        PrintExpression(((MultiSetFormingExpr)expr).E);
-        wr.Write(")");
-
-      } else if (expr is FreshExpr) {
-        wr.Write("fresh(");
-        PrintExpression(((FreshExpr)expr).E);
-        wr.Write(")");
-
-      } else if (expr is AllocatedExpr) {
-        wr.Write("allocated(");
-        PrintExpression(((AllocatedExpr)expr).E);
-        wr.Write(")");
-
-      } else if (expr is UnaryExpr) {
-        UnaryExpr e = (UnaryExpr)expr;
-        if (e.Op == UnaryExpr.Opcode.SeqLength) {
-          wr.Write("|");
-          PrintExpression(e.E);
-          wr.Write("|");
-        } else {
-          // Prefix operator.
-          // determine if parens are needed
-          string op;
-          int opBindingStrength;
-          switch (e.Op) {
-            case UnaryExpr.Opcode.SetChoose:
-              op = "choose ";  opBindingStrength = 0;  break;
-            case UnaryExpr.Opcode.Not:
-              op = "!";  opBindingStrength = 0x60;  break;
-            default:
-              Contract.Assert(false); throw new cce.UnreachableException();  // unexpected unary opcode
-          }
-          bool parensNeeded = opBindingStrength < contextBindingStrength ||
-            (fragileContext && opBindingStrength == contextBindingStrength);
-
-          bool containsNestedNot = e.E is ParensExpression &&
-                                ((ParensExpression)e.E).E is UnaryExpr &&
-                                ((UnaryExpr)((ParensExpression)e.E).E).Op == UnaryExpr.Opcode.Not;
-
-          if (parensNeeded) { wr.Write("("); }
-          wr.Write(op);
-          PrintExpr(e.E, opBindingStrength, containsNestedNot, parensNeeded || isRightmost, -1);
-          if (parensNeeded) { wr.Write(")"); }
-        }
-
-      } else if (expr is BinaryExpr) {
-        BinaryExpr e = (BinaryExpr)expr;
-        // determine if parens are needed
-        int opBindingStrength;
-        bool fragileLeftContext = false;  // false means "allow same binding power on left without parens"
-        bool fragileRightContext = false;  // false means "allow same binding power on right without parens"
-        switch (e.Op)
-        {
-          case BinaryExpr.Opcode.Add:
-            opBindingStrength = 0x40; break;
-          case BinaryExpr.Opcode.Sub:
-            opBindingStrength = 0x40; fragileRightContext = true; break;
-          case BinaryExpr.Opcode.Mul:
-            opBindingStrength = 0x50; break;
-          case BinaryExpr.Opcode.Div:
-          case BinaryExpr.Opcode.Mod:
-            opBindingStrength = 0x50; fragileRightContext = true; break;
-          case BinaryExpr.Opcode.Eq:
-          case BinaryExpr.Opcode.Neq:
-          case BinaryExpr.Opcode.Gt:
-          case BinaryExpr.Opcode.Ge:
-          case BinaryExpr.Opcode.Lt:
-          case BinaryExpr.Opcode.Le:
-          case BinaryExpr.Opcode.Disjoint:
-          case BinaryExpr.Opcode.In:
-          case BinaryExpr.Opcode.NotIn:
-            opBindingStrength = 0x30; fragileLeftContext = fragileRightContext = true; break;
-          case BinaryExpr.Opcode.And:
-            opBindingStrength = 0x20; break;
-          case BinaryExpr.Opcode.Or:
-            opBindingStrength = 0x21; break;
-          case BinaryExpr.Opcode.Imp:
-            opBindingStrength = 0x10; fragileLeftContext = true; break;
-          case BinaryExpr.Opcode.Iff:
-            opBindingStrength = 0x08; break;
-          default:
-            Contract.Assert(false); throw new cce.UnreachableException();  // unexpected binary operator
-        }
-        int opBS = opBindingStrength & 0xF8;
-        int ctxtBS = contextBindingStrength & 0xF8;
-        bool parensNeeded = opBS < ctxtBS ||
-          (opBS == ctxtBS && (opBindingStrength != contextBindingStrength || fragileContext));
-
-        string op = BinaryExpr.OpcodeString(e.Op);
-        if (parensNeeded) { wr.Write("("); }
-        if (0 <= indent && e.Op == BinaryExpr.Opcode.And) {
-          PrintExpr(e.E0, opBindingStrength, fragileLeftContext, false, indent);
-          wr.WriteLine(" {0}", op);
-          Indent(indent);
-          PrintExpr(e.E1, opBindingStrength, fragileRightContext, parensNeeded || isRightmost, indent);
-        } else if (0 <= indent && e.Op == BinaryExpr.Opcode.Imp) {
-          PrintExpr(e.E0, opBindingStrength, fragileLeftContext, false, indent);
-          wr.WriteLine(" {0}", op);
-          int ind = indent + IndentAmount;
-          Indent(ind);
-          PrintExpr(e.E1, opBindingStrength, fragileRightContext, parensNeeded || isRightmost, ind);
-        } else {
-          PrintExpr(e.E0, opBindingStrength, fragileLeftContext, false, -1);
-          wr.Write(" {0} ", op);
-          PrintExpr(e.E1, opBindingStrength, fragileRightContext, parensNeeded || isRightmost, -1);
-        }
-        if (parensNeeded) { wr.Write(")"); }
-
-      } else if (expr is ChainingExpression) {
-        var e = (ChainingExpression)expr;
-        // determine if parens are needed
-        int opBindingStrength = 0x30;
-        int opBS = opBindingStrength & 0xF8;
-        int ctxtBS = contextBindingStrength & 0xF8;
-        bool parensNeeded = opBS < ctxtBS ||
-          (opBS == ctxtBS && (opBindingStrength != contextBindingStrength || fragileContext));
-
-        if (parensNeeded) { wr.Write("("); }
-        PrintExpr(e.Operands[0], opBindingStrength, true, false, -1);
-        for (int i = 0; i < e.Operators.Count; i++) {
-          string op = BinaryExpr.OpcodeString(e.Operators[i]);
-          wr.Write(" {0} ", op);
-          PrintExpr(e.Operands[i+1], opBindingStrength, true, i == e.Operators.Count - 1 && (parensNeeded || isRightmost), -1);
-        }
-        if (parensNeeded) { wr.Write(")"); }
-
-      } else if (expr is LetExpr) {
-        var e = (LetExpr)expr;
-        bool parensNeeded = !isRightmost;
-        if (parensNeeded) { wr.Write("("); }
-        wr.Write("var ");
-        string sep = "";
-        foreach (var v in e.Vars) {
-          wr.Write("{0}{1}", sep, v.Name);
-          PrintType(": ", v.Type);
-          sep = ", ";
-        }
-        wr.Write(" := ");
-        PrintExpressionList(e.RHSs);
-        wr.Write("; ");
-        PrintExpression(e.Body);
-        if (parensNeeded) { wr.Write(")"); }
-
-
-      } else if (expr is QuantifierExpr) {
-        QuantifierExpr e = (QuantifierExpr)expr;
-        bool parensNeeded = !isRightmost;
-        if (parensNeeded) { wr.Write("("); }
-        wr.Write(e is ForallExpr ? "forall " : "exists ");
-        PrintQuantifierDomain(e.BoundVars, e.Attributes, e.Range);
-        wr.Write(" :: ");
-        if (0 <= indent) {
-          int ind = indent + IndentAmount;
-          wr.WriteLine();
-          Indent(ind);
-          PrintExpression(e.Term, ind);
-        } else {
-          PrintExpression(e.Term);
-        }
-        if (parensNeeded) { wr.Write(")"); }
-
-      } else if (expr is SetComprehension) {
-        var e = (SetComprehension)expr;
-        bool parensNeeded = !isRightmost;
-        if (parensNeeded) { wr.Write("("); }
-        wr.Write("set ");
-        string sep = "";
-        foreach (BoundVar bv in e.BoundVars) {
-          wr.Write("{0}{1}", sep, bv.Name);
-          sep = ", ";
-          PrintType(": ", bv.Type);
-        }
-        PrintAttributes(e.Attributes);
-        wr.Write(" | ");
-        PrintExpression(e.Range);
-        if (!e.TermIsImplicit) {
-          wr.Write(" :: ");
-          PrintExpression(e.Term);
-        }
-        if (parensNeeded) { wr.Write(")"); }
-
-      } else if (expr is MapComprehension) {
-        var e = (MapComprehension)expr;
-        bool parensNeeded = !isRightmost;
-        if (parensNeeded) { wr.Write("("); }
-        wr.Write("map ");
-        string sep = "";
-        foreach (BoundVar bv in e.BoundVars) {
-          wr.Write("{0}{1}", sep, bv.Name);
-          sep = ", ";
-          PrintType(": ", bv.Type);
-        }
-        PrintAttributes(e.Attributes);
-        wr.Write(" | ");
-        PrintExpression(e.Range);
-        wr.Write(" :: ");
-        PrintExpression(e.Term);
-        if (parensNeeded) { wr.Write(")"); }
-
-      } else if (expr is WildcardExpr) {
-        wr.Write("*");
-
-      } else if (expr is PredicateExpr) {
-        var e = (PredicateExpr)expr;
-        bool parensNeeded = !isRightmost;
-        if (parensNeeded) { wr.Write("("); }
-        wr.Write("{0} ", e.Kind);
-        PrintExpression(e.Guard);
-        wr.Write("; ");
-        PrintExpression(e.Body);
-        if (parensNeeded) { wr.Write(")"); }
-
-      } else if (expr is ITEExpr) {
-        ITEExpr ite = (ITEExpr)expr;
-        bool parensNeeded = !isRightmost;
-        if (parensNeeded) { wr.Write("("); }
-        wr.Write("if ");
-        PrintExpression(ite.Test);
-        wr.Write(" then ");
-        PrintExpression(ite.Thn);
-        wr.Write(" else ");
-        PrintExpression(ite.Els);
-        if (parensNeeded) { wr.Write(")"); }
-
-      } else if (expr is ParensExpression) {
-        var e = (ParensExpression)expr;
-        // printing of parentheses is done optimally, not according to the parentheses in the given program
-        PrintExpr(e.E, contextBindingStrength, fragileContext, isRightmost, indent);
-
-      } else if (expr is IdentifierSequence) {
-        var e = (IdentifierSequence)expr;
-        string sep = "";
-        foreach (var id in e.Tokens) {
-          wr.Write("{0}{1}", sep, id.val);
-          sep = ".";
-        }
-        if (e.Arguments != null) {
-          wr.Write("(");
-          PrintExpressionList(e.Arguments);
-          wr.Write(")");
-        }
-
-      } else if (expr is MatchExpr) {
-        Contract.Assert(false); throw new cce.UnreachableException();  // MatchExpr is an extended expression and should be printed only using PrintExtendedExpr
-      } else {
-        Contract.Assert(false); throw new cce.UnreachableException();  // unexpected expression
-      }
-    }
-
-    private void PrintQuantifierDomain(List<BoundVar> boundVars, Attributes attrs, Expression range) {
-      Contract.Requires(boundVars != null);
-      string sep = "";
-      foreach (BoundVar bv in boundVars) {
-        wr.Write("{0}{1}", sep, bv.Name);
-        PrintType(": ", bv.Type);
-        sep = ", ";
-      }
-      PrintAttributes(attrs);
-      if (range != null) {
-        wr.Write(" | ");
-        PrintExpression(range);
-      }
-    }
-
-    void PrintExpressionList(List<Expression> exprs) {
-      Contract.Requires(exprs != null);
-      string sep = "";
-      foreach (Expression e in exprs) {
-        Contract.Assert(e != null);
-        wr.Write(sep);
-        sep = ", ";
-        PrintExpression(e);
-      }
-    }
-    void PrintExpressionPairList(List<ExpressionPair> exprs) {
-      Contract.Requires(exprs != null);
-      string sep = "";
-      foreach (ExpressionPair p in exprs) {
-        Contract.Assert(p != null);
-        wr.Write(sep);
-        sep = ", ";
-        PrintExpression(p.A);
-        wr.Write(":=");
-        PrintExpression(p.B);
-      }
-    }
-
-    void PrintFrameExpressionList(List<FrameExpression/*!*/>/*!*/ fexprs) {
-      Contract.Requires(fexprs != null);
-      string sep = "";
-      foreach (FrameExpression fe in fexprs) {
-        Contract.Assert(fe != null);
-        wr.Write(sep);
-        sep = ", ";
-        PrintExpression(fe.E);
-        if (fe.FieldName != null) {
-          wr.Write("`{0}", fe.FieldName);
-        }
-      }
-    }
-  }
-}
+//-----------------------------------------------------------------------------
+//
+// Copyright (C) Microsoft Corporation.  All Rights Reserved.
+//
+//-----------------------------------------------------------------------------
+using System;
+using System.IO;
+using System.Collections.Generic;
+using System.Diagnostics.Contracts;
+using System.Numerics;
+using Bpl = Microsoft.Boogie;
+
+namespace Microsoft.Dafny {
+  public class Printer {
+    TextWriter wr;
+
+    [ContractInvariantMethod]
+    void ObjectInvariant()
+    {
+      Contract.Invariant(wr!=null);
+    }
+
+    public Printer(TextWriter wr) {
+      Contract.Requires(wr != null);
+      this.wr = wr;
+    }
+
+    public void PrintProgram(Program prog) {
+      Contract.Requires(prog != null);
+      if (Bpl.CommandLineOptions.Clo.ShowEnv != Bpl.CommandLineOptions.ShowEnvironment.Never) {
+        wr.WriteLine("// " + Bpl.CommandLineOptions.Clo.Version);
+        wr.WriteLine("// " + Bpl.CommandLineOptions.Clo.Environment);
+      }
+      wr.WriteLine("// {0}", prog.Name);
+      PrintTopLevelDecls(prog.DefaultModuleDef.TopLevelDecls, 0);
+    }
+
+    public void PrintTopLevelDecls(List<TopLevelDecl> classes, int indent) {
+      Contract.Requires(classes!= null);
+      int i = 0;
+      foreach (TopLevelDecl d in classes) {
+        Contract.Assert(d != null);
+        if (d is ArbitraryTypeDecl) {
+          var at = (ArbitraryTypeDecl)d;
+          if (i++ != 0) { wr.WriteLine(); }
+          Indent(indent);
+          PrintClassMethodHelper("type", at.Attributes, at.Name, new List<TypeParameter>());
+          if (at.EqualitySupport == TypeParameter.EqualitySupportValue.Required) {
+            wr.Write("(==)");
+          }
+          wr.WriteLine(";");
+        } else if (d is DatatypeDecl) {
+          if (i++ != 0) { wr.WriteLine(); }
+          PrintDatatype((DatatypeDecl)d, indent);
+        } else if (d is ClassDecl) {
+          ClassDecl cl = (ClassDecl)d;
+          if (!cl.IsDefaultClass) {
+            if (i++ != 0) { wr.WriteLine(); }
+            PrintClass(cl, indent);
+          } else if (cl.Members.Count == 0) {
+            // print nothing
+          } else {
+            if (i++ != 0) { wr.WriteLine(); }
+            PrintClass_Members(cl, indent);
+          }
+        } else if (d is ModuleDecl) {
+          wr.WriteLine();
+          Indent(indent);
+          if (d is LiteralModuleDecl) {
+            ModuleDefinition module = ((LiteralModuleDecl)d).ModuleDef;
+            wr.Write("module");
+            PrintAttributes(module.Attributes);
+            wr.Write(" {0} ", module.Name);
+            if (module.RefinementBaseName != null) {
+              wr.Write("refines {0} ", Util.Comma(".", module.RefinementBaseName, id => id.val));
+            }
+            if (module.TopLevelDecls.Count == 0) {
+              wr.WriteLine("{ }");
+            } else {
+              wr.WriteLine("{");
+              PrintTopLevelDecls(module.TopLevelDecls, indent + IndentAmount);
+              Indent(indent);
+              wr.WriteLine("}");
+            }
+          } else if (d is AliasModuleDecl) {
+            wr.Write("module");
+            wr.Write(" {0} ", ((AliasModuleDecl)d).Name);
+            wr.WriteLine("= {0};", Util.Comma(".", ((AliasModuleDecl)d).Path, id => id.val));
+          } else if (d is AbstractModuleDecl) {
+            wr.Write("module");
+            wr.Write(" {0} ", ((AbstractModuleDecl)d).Name);
+            wr.WriteLine("as {0};", Util.Comma(".", ((AbstractModuleDecl)d).Path, id => id.val));
+          }
+        }
+      }
+    }
+
+    public void PrintClass(ClassDecl c, int indent) {
+      Contract.Requires(c != null);
+      Indent(indent);
+      PrintClassMethodHelper("class", c.Attributes, c.Name, c.TypeArgs);
+      if (c.Members.Count == 0) {
+        wr.WriteLine(" { }");
+      } else {
+        wr.WriteLine(" {");
+        PrintClass_Members(c, indent + IndentAmount);
+        Indent(indent);
+        wr.WriteLine("}");
+      }
+    }
+
+    public void PrintClass_Members(ClassDecl c, int indent)
+    {
+      Contract.Requires(c != null);
+      Contract.Requires( c.Members.Count != 0);
+
+      int state = 0;  // 0 - no members yet; 1 - previous member was a field; 2 - previous member was non-field
+      foreach (MemberDecl m in c.Members) {
+        if (m is Method) {
+          if (state != 0) { wr.WriteLine(); }
+          PrintMethod((Method)m, indent);
+          state = 2;
+        } else if (m is Field) {
+          if (state == 2) { wr.WriteLine(); }
+          PrintField((Field)m, indent);
+          state = 1;
+        } else if (m is Function) {
+          if (state != 0) { wr.WriteLine(); }
+          PrintFunction((Function)m, indent);
+          state = 2;
+        } else {
+          Contract.Assert(false); throw new cce.UnreachableException();  // unexpected member
+        }
+      }
+    }
+
+    /// <summary>
+    /// Prints no space before "kind", but does print a space before "attrs" and "name".
+    /// </summary>
+    void PrintClassMethodHelper(string kind, Attributes attrs, string name, List<TypeParameter> typeArgs) {
+      Contract.Requires(kind != null);
+      Contract.Requires(name != null);
+      Contract.Requires(typeArgs != null);
+      if (kind.Length != 0) {
+        wr.Write(kind);
+      }
+
+      PrintAttributes(attrs);
+
+      wr.Write(" {0}", name);
+      if (typeArgs.Count != 0) {
+        wr.Write("<" +
+                 Util.Comma(", ", typeArgs,
+                   tp => tp.Name + (tp.EqualitySupport == TypeParameter.EqualitySupportValue.Required? "(==)": ""))
+                 + ">");
+      }
+    }
+
+    public void PrintDatatype(DatatypeDecl dt, int indent) {
+      Contract.Requires(dt != null);
+      Indent(indent);
+      PrintClassMethodHelper(dt is IndDatatypeDecl ? "datatype" : "codatatype", dt.Attributes, dt.Name, dt.TypeArgs);
+      wr.Write(" =");
+      string sep = "";
+      foreach (DatatypeCtor ctor in dt.Ctors) {
+        wr.Write(sep);
+        PrintClassMethodHelper("", ctor.Attributes, ctor.Name, new List<TypeParameter>());
+        if (ctor.Formals.Count != 0) {
+          PrintFormals(ctor.Formals);
+        }
+        sep = " |";
+      }
+      wr.WriteLine(";");
+    }
+
+    /// <summary>
+    /// Prints a space before each attribute.
+    /// </summary>
+    public void PrintAttributes(Attributes a) {
+      if (a != null) {
+        PrintAttributes(a.Prev);
+
+        wr.Write(" {{:{0}", a.Name);
+        if (a.Args != null)
+        {
+          PrintAttributeArgs(a.Args);
+        }
+        wr.Write("}");
+      }
+    }
+
+    public void PrintAttributeArgs(List<Attributes.Argument> args) {
+      Contract.Requires(args != null);
+      string prefix = " ";
+      foreach (Attributes.Argument arg in args) {
+        Contract.Assert(arg != null);
+        wr.Write(prefix);
+        prefix = ", ";
+        if (arg.S != null) {
+          wr.Write("\"{0}\"", arg.S);
+        } else {
+          Contract.Assert( arg.E != null);
+          PrintExpression(arg.E);
+        }
+      }
+    }
+
+    public void PrintField(Field field, int indent) {
+      Contract.Requires(field != null);
+      Indent(indent);
+      if (field.IsGhost) {
+        wr.Write("ghost ");
+      }
+      wr.Write("var");
+      PrintAttributes(field.Attributes);
+      wr.Write(" {0}: ", field.Name);
+      PrintType(field.Type);
+      wr.WriteLine(";");
+    }
+
+    public void PrintFunction(Function f, int indent) {
+      Contract.Requires(f != null);
+      var isPredicate = f is Predicate;
+      Indent(indent);
+      string k = isPredicate ? "predicate" : "function";
+      if (f.IsStatic) { k = "static " + k; }
+      if (!f.IsGhost) { k += " method"; }
+      PrintClassMethodHelper(k, f.Attributes, f.Name, f.TypeArgs);
+      if (f.SignatureIsOmitted) {
+        wr.WriteLine(" ...");
+      } else {
+        if (f.OpenParen != null) {
+          PrintFormals(f.Formals);
+        } else {
+          Contract.Assert(isPredicate);
+        }
+        if (!isPredicate) {
+          wr.Write(": ");
+          PrintType(f.ResultType);
+        }
+        wr.WriteLine();
+      }
+
+      int ind = indent + IndentAmount;
+      PrintSpec("requires", f.Req, ind);
+      PrintFrameSpecLine("reads", f.Reads, ind, null);
+      PrintSpec("ensures", f.Ens, ind);
+      PrintDecreasesSpec(f.Decreases, ind);
+      if (f.Body != null) {
+        Indent(indent);
+        wr.WriteLine("{");
+        PrintExtendedExpr(f.Body, ind, true, false);
+        Indent(indent);
+        wr.WriteLine("}");
+      }
+    }
+
+    // ----------------------------- PrintMethod -----------------------------
+
+    const int IndentAmount = 2; // The amount of indent for each new scope
+    const string BunchaSpaces = "                                ";
+    void Indent(int amount)
+    {  Contract.Requires( 0 <= amount);
+
+      while (0 < amount) {
+        wr.Write(BunchaSpaces.Substring(0, amount));
+        amount -= BunchaSpaces.Length;
+      }
+    }
+
+    public void PrintMethod(Method method, int indent) {
+      Contract.Requires(method != null);
+
+      Indent(indent);
+      string k = method is Constructor ? "constructor" : "method";
+      if (method.IsStatic) { k = "static " + k; }
+      if (method.IsGhost) { k = "ghost " + k; }
+      PrintClassMethodHelper(k, method.Attributes, method.Name, method.TypeArgs);
+      if (method.SignatureIsOmitted) {
+        wr.WriteLine(" ...");
+      } else {
+        PrintFormals(method.Ins);
+        if (method.Outs.Count != 0) {
+          if (method.Ins.Count + method.Outs.Count <= 3) {
+            wr.Write(" returns ");
+          } else {
+            wr.WriteLine();
+            Indent(3 * IndentAmount);
+            wr.Write("returns ");
+          }
+          PrintFormals(method.Outs);
+        }
+        wr.WriteLine();
+      }
+
+      int ind = indent + IndentAmount;
+      PrintSpec("requires", method.Req, ind);
+      if (method.Mod.Expressions != null)
+      {
+        PrintFrameSpecLine("modifies", method.Mod.Expressions, ind, method.Mod.HasAttributes() ? method.Mod.Attributes : null);
+      }
+      PrintSpec("ensures", method.Ens, ind);
+      PrintDecreasesSpec(method.Decreases, ind);
+
+      if (method.Body != null) {
+        Indent(indent);
+        PrintStatement(method.Body, indent);
+        wr.WriteLine();
+      }
+    }
+
+    void PrintFormals(List<Formal> ff) {
+      Contract.Requires(ff!=null);
+      wr.Write("(");
+      string sep = "";
+      foreach (Formal f in ff) {
+        Contract.Assert(f != null);
+        wr.Write(sep);
+        sep = ", ";
+        PrintFormal(f);
+      }
+      wr.Write(")");
+    }
+
+    void PrintFormal(Formal f) {
+      Contract.Requires(f != null);
+      if (f.IsGhost) {
+        wr.Write("ghost ");
+      }
+      if (f.HasName) {
+        wr.Write("{0}: ", f.Name);
+      }
+      PrintType(f.Type);
+    }
+
+    void PrintSpec(string kind, List<Expression> ee, int indent) {
+      Contract.Requires(kind != null);
+      Contract.Requires(ee != null);
+      foreach (Expression e in ee) {
+        Contract.Assert(e != null);
+        Indent(indent);
+        wr.Write("{0} ", kind);
+        PrintExpression(e);
+        wr.WriteLine(";");
+      }
+    }
+
+    void PrintDecreasesSpec(Specification<Expression> decs, int indent) {
+      Contract.Requires(decs != null);
+      if (decs.Expressions != null && decs.Expressions.Count != 0) {
+        Indent(indent);
+        wr.Write("decreases");
+        if (decs.HasAttributes())
+        {
+          PrintAttributes(decs.Attributes);
+        }
+        wr.Write(" ");
+        PrintExpressionList(decs.Expressions);
+        wr.WriteLine(";");
+      }
+    }
+
+    void PrintFrameSpecLine(string kind, List<FrameExpression/*!*/> ee, int indent, Attributes attrs) {
+      Contract.Requires(kind != null);
+      Contract.Requires(cce.NonNullElements(ee));
+      if (ee != null && ee.Count != 0) {
+        Indent(indent);
+        wr.Write("{0}", kind);
+        if (attrs != null) {
+          PrintAttributes(attrs);
+        }
+        wr.Write(" ");
+        PrintFrameExpressionList(ee);
+        wr.WriteLine(";");
+      }
+    }
+
+    void PrintSpec(string kind, List<MaybeFreeExpression> ee, int indent) {
+      Contract.Requires(kind != null);
+      Contract.Requires(ee != null);
+      foreach (MaybeFreeExpression e in ee)
+      {
+        Contract.Assert(e != null);
+        Indent(indent);
+        wr.Write("{0}{1}", e.IsFree ? "free " : "", kind);
+
+        if (e.HasAttributes())
+        {
+          PrintAttributes(e.Attributes);
+        }
+
+        wr.Write(" ");
+        PrintExpression(e.E);
+
+        wr.WriteLine(";");
+      }
+    }
+
+    // ----------------------------- PrintType -----------------------------
+
+    public void PrintType(Type ty) {
+      Contract.Requires(ty != null);
+      wr.Write(ty.ToString());
+    }
+
+    public void PrintType(string prefix, Type ty) {
+      Contract.Requires(prefix != null);
+      Contract.Requires(ty != null);
+      string s = ty.ToString();
+      if (s != "?") {
+        wr.Write("{0}{1}", prefix, s);
+      }
+    }
+
+    // ----------------------------- PrintStatement -----------------------------
+
+    /// <summary>
+    /// Prints from the current position of the current line.
+    /// If the statement requires several lines, subsequent lines are indented at "indent".
+    /// No newline is printed after the statement.
+    /// </summary>
+    public void PrintStatement(Statement stmt, int indent) {
+      Contract.Requires(stmt != null);
+      for (LList<Label> label = stmt.Labels; label != null; label = label.Next) {
+        if (label.Data.Name != null) {
+          wr.WriteLine("label {0}:", label.Data.Name);
+          Indent(indent);
+        }
+      }
+
+      if (stmt is PredicateStmt) {
+        Expression expr = ((PredicateStmt)stmt).Expr;
+        wr.Write(stmt is AssertStmt ? "assert" : "assume");
+        if (stmt.HasAttributes()) {
+          PrintAttributes(stmt.Attributes);
+        }
+        wr.Write(" ");
+        PrintExpression(expr);
+        wr.Write(";");
+
+      } else if (stmt is PrintStmt) {
+        PrintStmt s = (PrintStmt)stmt;
+        wr.Write("print");
+        PrintAttributeArgs(s.Args);
+        wr.Write(";");
+
+      } else if (stmt is BreakStmt) {
+        BreakStmt s = (BreakStmt)stmt;
+        if (s.TargetLabel != null) {
+          wr.Write("break {0};", s.TargetLabel);
+        } else {
+          string sep = "";
+          for (int i = 0; i < s.BreakCount; i++) {
+            wr.Write("{0}break", sep);
+            sep = " ";
+          }
+          wr.Write(";");
+        }
+
+      } else if (stmt is ReturnStmt) {
+        var s = (ReturnStmt) stmt;
+        wr.Write("return");
+        if (s.rhss != null) {
+          var sep = " ";
+          foreach (var rhs in s.rhss) {
+            wr.Write(sep);
+            PrintRhs(rhs);
+            sep = ", ";
+          }
+        }
+          wr.Write(";");
+
+      } else if (stmt is AssignStmt) {
+        AssignStmt s = (AssignStmt)stmt;
+        PrintExpression(s.Lhs);
+        wr.Write(" := ");
+        PrintRhs(s.Rhs);
+        wr.Write(";");
+
+      } else if (stmt is VarDecl) {
+        VarDecl s = (VarDecl)stmt;
+        if (s.IsGhost) {
+          wr.Write("ghost ");
+        }
+        wr.Write("var {0}", s.Name);
+        PrintType(": ", s.OptionalType);
+        wr.Write(";");
+
+      } else if (stmt is CallStmt) {
+        CallStmt s = (CallStmt)stmt;
+        if (s.Lhs.Count != 0) {
+          string sep = "";
+          foreach (IdentifierExpr v in s.Lhs) {
+            wr.Write(sep);
+            PrintExpression(v);
+            sep = ", ";
+          }
+          wr.Write(" := ");
+        }
+        if (!(s.Receiver is ImplicitThisExpr)) {
+          PrintExpr(s.Receiver, 0x70, false, false, -1);
+          wr.Write(".");
+        }
+        wr.Write("{0}(", s.MethodName);
+        PrintExpressionList(s.Args);
+        wr.Write(");");
+
+      } else if (stmt is BlockStmt) {
+        wr.WriteLine("{");
+        int ind = indent + IndentAmount;
+        foreach (Statement s in ((BlockStmt)stmt).Body) {
+          Indent(ind);
+          PrintStatement(s, ind);
+          wr.WriteLine();
+        }
+        Indent(indent);
+        wr.Write("}");
+
+      } else if (stmt is IfStmt) {
+        IfStmt s = (IfStmt)stmt;
+        PrintIfStatement(indent, s, false);
+
+      } else if (stmt is AlternativeStmt) {
+        var s = (AlternativeStmt)stmt;
+        wr.WriteLine("if {");
+        PrintAlternatives(indent, s.Alternatives);
+        Indent(indent);
+        wr.Write("}");
+
+      } else if (stmt is WhileStmt) {
+        WhileStmt s = (WhileStmt)stmt;
+        PrintWhileStatement(indent, s, false, false);
+
+      } else if (stmt is AlternativeLoopStmt) {
+        var s = (AlternativeLoopStmt)stmt;
+        wr.WriteLine("while");
+        PrintSpec("invariant", s.Invariants, indent + IndentAmount);
+        PrintDecreasesSpec(s.Decreases, indent + IndentAmount);
+
+        Indent(indent);
+        wr.WriteLine("{");
+        PrintAlternatives(indent, s.Alternatives);
+        Indent(indent);
+        wr.Write("}");
+
+      } else if (stmt is ParallelStmt) {
+        var s = (ParallelStmt)stmt;
+        wr.Write("parallel (");
+        if (s.BoundVars.Count != 0) {
+          PrintQuantifierDomain(s.BoundVars, s.Attributes, s.Range);
+        }
+        if (s.Ens.Count == 0) {
+          wr.Write(") ");
+        } else {
+          wr.WriteLine(")");
+          PrintSpec("ensures", s.Ens, indent + IndentAmount);
+          Indent(indent);
+        }
+        PrintStatement(s.Body, indent);
+
+      } else if (stmt is MatchStmt) {
+        MatchStmt s = (MatchStmt)stmt;
+        wr.Write("match ");
+        PrintExpression(s.Source);
+        wr.WriteLine(" {");
+        int caseInd = indent + IndentAmount;
+        foreach (MatchCaseStmt mc in s.Cases) {
+          Indent(caseInd);
+          wr.Write("case {0}", mc.Id);
+          if (mc.Arguments.Count != 0) {
+            string sep = "(";
+            foreach (BoundVar bv in mc.Arguments) {
+              wr.Write("{0}{1}", sep, bv.Name);
+              sep = ", ";
+            }
+            wr.Write(")");
+          }
+          wr.WriteLine(" =>");
+          foreach (Statement bs in mc.Body) {
+            Indent(caseInd + IndentAmount);
+            PrintStatement(bs, caseInd + IndentAmount);
+            wr.WriteLine();
+          }
+        }
+        Indent(indent);
+        wr.Write("}");
+
+      } else if (stmt is ConcreteUpdateStatement) {
+        var s = (ConcreteUpdateStatement)stmt;
+        string sep = "";
+        foreach (var lhs in s.Lhss) {
+          wr.Write(sep);
+          PrintExpression(lhs);
+          sep = ", ";
+        }
+        PrintUpdateRHS(s);
+        wr.Write(";");
+
+      } else if (stmt is VarDeclStmt) {
+        var s = (VarDeclStmt)stmt;
+        if (s.Lhss[0].IsGhost) {
+          wr.Write("ghost ");
+        }
+        wr.Write("var ");
+        string sep = "";
+        foreach (var lhs in s.Lhss) {
+          wr.Write("{0}{1}", sep, lhs.Name);
+          PrintType(": ", lhs.OptionalType);
+          sep = ", ";
+        }
+        if (s.Update != null) {
+          PrintUpdateRHS(s.Update);
+        }
+        wr.Write(";");
+
+      } else if (stmt is SkeletonStatement) {
+        var s = (SkeletonStatement)stmt;
+        if (s.S == null) {
+          wr.Write("...;");
+        } else if (s.S is AssertStmt) {
+          Contract.Assert(s.ConditionOmitted);
+          wr.Write("assert ...;");
+        } else if (s.S is AssumeStmt) {
+          Contract.Assert(s.ConditionOmitted);
+          wr.Write("assume ...;");
+        } else if (s.S is IfStmt) {
+          PrintIfStatement(indent, (IfStmt)s.S, s.ConditionOmitted);
+        } else if (s.S is WhileStmt) {
+          PrintWhileStatement(indent, (WhileStmt)s.S, s.ConditionOmitted, s.BodyOmitted);
+        } else {
+          Contract.Assert(false); throw new cce.UnreachableException();  // unexpected skeleton statement
+        }
+
+      } else {
+        Contract.Assert(false); throw new cce.UnreachableException();  // unexpected statement
+      }
+    }
+
+    /// <summary>
+    /// Does not print LHS
+    /// </summary>
+    void PrintUpdateRHS(ConcreteUpdateStatement s) {
+      Contract.Requires(s != null);
+      if (s is UpdateStmt) {
+        var update = (UpdateStmt)s;
+        if (update.Lhss.Count != 0) {
+          wr.Write(" := ");
+        }
+        var sep = "";
+        foreach (var rhs in update.Rhss) {
+          wr.Write(sep);
+          PrintRhs(rhs);
+          sep = ", ";
+        }
+      } else if (s is AssignSuchThatStmt) {
+        var update = (AssignSuchThatStmt)s;
+        wr.Write(" :| ");
+        if (update.AssumeToken != null) {
+          wr.Write("assume ");
+        }
+        PrintExpression(update.Expr);
+      } else {
+        Contract.Assert(s == null);  // otherwise, unknown type
+      }
+    }
+
+    void PrintIfStatement(int indent, IfStmt s, bool omitGuard) {
+      while (true) {
+        if (omitGuard) {
+          wr.Write("if ... ");
+        } else {
+          wr.Write("if (");
+          PrintGuard(s.Guard);
+          wr.Write(") ");
+        }
+        PrintStatement(s.Thn, indent);
+        if (s.Els == null) {
+          break;
+        }
+        wr.Write(" else ");
+        if (s.Els is IfStmt) {
+          s = (IfStmt)s.Els;
+        } else {
+          PrintStatement(s.Els, indent);
+          break;
+        }
+      }
+    }
+
+    void PrintWhileStatement(int indent, WhileStmt s, bool omitGuard, bool omitBody) {
+      if (omitGuard) {
+        wr.WriteLine("while ...");
+      } else {
+        wr.Write("while (");
+        PrintGuard(s.Guard);
+        wr.WriteLine(")");
+      }
+
+      PrintSpec("invariant", s.Invariants, indent + IndentAmount);
+      PrintDecreasesSpec(s.Decreases, indent + IndentAmount);
+      if (s.Mod.Expressions != null) {
+        PrintFrameSpecLine("modifies", s.Mod.Expressions, indent + IndentAmount, s.Mod.HasAttributes() ? s.Mod.Attributes : null);
+      }
+      Indent(indent);
+      if (omitBody) {
+        wr.WriteLine("...;");
+      } else {
+        PrintStatement(s.Body, indent);
+      }
+    }
+
+    void PrintAlternatives(int indent, List<GuardedAlternative> alternatives) {
+      int caseInd = indent + IndentAmount;
+      foreach (var alternative in alternatives) {
+        Indent(caseInd);
+        wr.Write("case ");
+        PrintExpression(alternative.Guard);
+        wr.WriteLine(" =>");
+        foreach (Statement s in alternative.Body) {
+          Indent(caseInd + IndentAmount);
+          PrintStatement(s, caseInd + IndentAmount);
+          wr.WriteLine();
+        }
+      }
+    }
+
+    void PrintRhs(AssignmentRhs rhs) {
+      Contract.Requires(rhs != null);
+      if (rhs is ExprRhs) {
+        PrintExpression(((ExprRhs)rhs).Expr);
+      } else if (rhs is HavocRhs) {
+        wr.Write("*");
+      } else if (rhs is TypeRhs) {
+        TypeRhs t = (TypeRhs)rhs;
+        wr.Write("new ");
+        PrintType(t.EType);
+        if (t.ArrayDimensions != null) {
+          string s = "[";
+          foreach (Expression dim in t.ArrayDimensions) {
+            Contract.Assume(dim != null);
+            wr.Write(s);
+            PrintExpression(dim);
+            s = ", ";
+          }
+          wr.Write("]");
+        } else if (t.InitCall != null) {
+          wr.Write(".{0}(", t.InitCall.MethodName);
+          PrintExpressionList(t.InitCall.Args);
+          wr.Write(")");
+        }
+      } else {
+        Contract.Assert(false); throw new cce.UnreachableException();  // unexpected RHS
+      }
+
+      if (rhs.HasAttributes())
+      {
+        PrintAttributes(rhs.Attributes);
+      }
+    }
+
+    void PrintGuard(Expression guard) {
+      if (guard == null) {
+        wr.Write("*");
+      } else {
+        PrintExpression(guard);
+      }
+    }
+
+    // ----------------------------- PrintExpression -----------------------------
+
+    public void PrintExtendedExpr(Expression expr, int indent, bool isRightmost, bool endWithCloseParen) {
+      Contract.Requires(expr != null);
+      Indent(indent);
+      if (expr is ITEExpr) {
+        while (true) {
+          ITEExpr ite = (ITEExpr)expr;
+          wr.Write("if ");
+          PrintExpression(ite.Test);
+          wr.WriteLine(" then");
+          PrintExtendedExpr(ite.Thn, indent + IndentAmount, true, false);
+          expr = ite.Els;
+          if (expr is ITEExpr) {
+            Indent(indent);  wr.Write("else ");
+          } else {
+            Indent(indent);  wr.WriteLine("else");
+            Indent(indent + IndentAmount);
+            PrintExpression(expr);
+            wr.WriteLine(endWithCloseParen ? ")" : "");
+            return;
+          }
+        }
+      } else if (expr is MatchExpr) {
+        MatchExpr me = (MatchExpr)expr;
+        wr.Write("match ");
+        PrintExpression(me.Source);
+        wr.WriteLine();
+        int i = 0;
+        foreach (MatchCaseExpr mc in me.Cases) {
+          bool isLastCase = i == me.Cases.Count - 1;
+          Indent(indent);
+          wr.Write("case {0}", mc.Id);
+          if (mc.Arguments.Count != 0) {
+            string sep = "(";
+            foreach (BoundVar bv in mc.Arguments) {
+              wr.Write("{0}{1}", sep, bv.Name);
+              sep = ", ";
+            }
+            wr.Write(")");
+          }
+          bool parensNeeded = !isLastCase && mc.Body.WasResolved() && mc.Body.Resolved is MatchExpr;
+          if (parensNeeded) {
+            wr.WriteLine(" => (");
+          } else {
+            wr.WriteLine(" =>");
+          }
+          PrintExtendedExpr(mc.Body, indent + IndentAmount, isLastCase, parensNeeded || (isLastCase && endWithCloseParen));
+          i++;
+        }
+      } else if (expr is ParensExpression) {
+        PrintExtendedExpr(((ParensExpression)expr).E, indent, isRightmost, endWithCloseParen);
+      } else {
+        PrintExpression(expr, indent);
+        wr.WriteLine(endWithCloseParen ? ")" : "");
+      }
+    }
+
+    public void PrintExpression(Expression expr) {
+      Contract.Requires(expr != null);
+      PrintExpr(expr, 0, false, true, -1);
+    }
+
+    /// <summary>
+    /// An indent of -1 means print the entire expression on one line.
+    /// </summary>
+    public void PrintExpression(Expression expr, int indent) {
+      Contract.Requires(expr != null);
+      PrintExpr(expr, 0, false, true, indent);
+    }
+
+    /// <summary>
+    /// An indent of -1 means print the entire expression on one line.
+    /// </summary>
+    void PrintExpr(Expression expr, int contextBindingStrength, bool fragileContext, bool isRightmost, int indent)
+    {
+      Contract.Requires(-1 <= indent);
+      Contract.Requires(expr != null);
+
+      if (expr is LiteralExpr) {
+        LiteralExpr e = (LiteralExpr)expr;
+        if (e.Value == null) {
+          wr.Write("null");
+        } else if (e.Value is bool) {
+          wr.Write((bool)e.Value ? "true" : "false");
+        } else {
+          wr.Write((BigInteger)e.Value);
+        }
+
+      } else if (expr is ThisExpr) {
+        wr.Write("this");
+
+      } else if (expr is IdentifierExpr) {
+        wr.Write(((IdentifierExpr)expr).Name);
+
+      } else if (expr is DatatypeValue) {
+        DatatypeValue dtv = (DatatypeValue)expr;
+        wr.Write("#{0}.{1}", dtv.DatatypeName, dtv.MemberName);
+        if (dtv.Arguments.Count != 0) {
+          wr.Write("(");
+          PrintExpressionList(dtv.Arguments);
+          wr.Write(")");
+        }
+
+      } else if (expr is DisplayExpression) {
+        DisplayExpression e = (DisplayExpression)expr;
+        if (e is MultiSetDisplayExpr) wr.Write("multiset");
+        wr.Write(e is SetDisplayExpr || e is MultiSetDisplayExpr ? "{" : "[");
+        PrintExpressionList(e.Elements);
+        wr.Write(e is SetDisplayExpr || e is MultiSetDisplayExpr ? "}" : "]");
+
+      } else if (expr is MapDisplayExpr) {
+        MapDisplayExpr e = (MapDisplayExpr)expr;
+        wr.Write("map");
+        wr.Write("{");
+        PrintExpressionPairList(e.Elements);
+        wr.Write("}");
+      } else if (expr is ExprDotName) {
+        var e = (ExprDotName)expr;
+        // determine if parens are needed
+        int opBindingStrength = 0x70;
+        bool parensNeeded = !(e.Obj is ImplicitThisExpr) &&
+          opBindingStrength < contextBindingStrength ||
+          (fragileContext && opBindingStrength == contextBindingStrength);
+
+        if (parensNeeded) { wr.Write("("); }
+        if (!(e.Obj is ImplicitThisExpr)) {
+          PrintExpr(e.Obj, opBindingStrength, false, false, -1);
+          wr.Write(".");
+        }
+        wr.Write(e.SuffixName);
+        if (parensNeeded) { wr.Write(")"); }
+
+      } else if (expr is FieldSelectExpr) {
+        FieldSelectExpr e = (FieldSelectExpr)expr;
+        // determine if parens are needed
+        int opBindingStrength = 0x70;
+        bool parensNeeded = !(e.Obj is ImplicitThisExpr) &&
+          opBindingStrength < contextBindingStrength ||
+          (fragileContext && opBindingStrength == contextBindingStrength);
+
+        if (parensNeeded) { wr.Write("("); }
+        if (!(e.Obj is ImplicitThisExpr)) {
+          PrintExpr(e.Obj, opBindingStrength, false, false, -1);
+          wr.Write(".");
+        }
+        wr.Write(e.FieldName);
+        if (parensNeeded) { wr.Write(")"); }
+
+      } else if (expr is SeqSelectExpr) {
+        SeqSelectExpr e = (SeqSelectExpr)expr;
+        // determine if parens are needed
+        int opBindingStrength = 0x70;
+        bool parensNeeded = opBindingStrength < contextBindingStrength ||
+          (fragileContext && opBindingStrength == contextBindingStrength);
+
+        if (parensNeeded) { wr.Write("("); }
+        PrintExpr(e.Seq, 0x00, false, false, indent);  // BOGUS: fix me
+        wr.Write("[");
+        if (e.SelectOne) {
+          Contract.Assert( e.E0 != null);
+          PrintExpression(e.E0);
+        } else {
+          if (e.E0 != null) {
+            PrintExpression(e.E0);
+          }
+          wr.Write(e.E0 != null && e.E1 != null ? " .. " : "..");
+          if (e.E1 != null) {
+            PrintExpression(e.E1);
+          }
+        }
+        wr.Write("]");
+        if (parensNeeded) { wr.Write(")"); }
+
+      } else if (expr is MultiSelectExpr) {
+        MultiSelectExpr e = (MultiSelectExpr)expr;
+        // determine if parens are needed
+        int opBindingStrength = 0x70;
+        bool parensNeeded = opBindingStrength < contextBindingStrength ||
+          (fragileContext && opBindingStrength == contextBindingStrength);
+
+        if (parensNeeded) { wr.Write("("); }
+        PrintExpr(e.Array, 0x00, false, false, indent);  // BOGUS: fix me
+        string prefix = "[";
+        foreach (Expression idx in e.Indices) {
+          Contract.Assert(idx != null);
+          wr.Write(prefix);
+          PrintExpression(idx);
+          prefix = ", ";
+        }
+        wr.Write("]");
+        if (parensNeeded) { wr.Write(")"); }
+
+      } else if (expr is SeqUpdateExpr) {
+        SeqUpdateExpr e = (SeqUpdateExpr)expr;
+        // determine if parens are needed
+        int opBindingStrength = 0x70;
+        bool parensNeeded = opBindingStrength < contextBindingStrength ||
+          (fragileContext && opBindingStrength == contextBindingStrength);
+
+        if (parensNeeded) { wr.Write("("); }
+        PrintExpr(e.Seq, 00, false, false, indent);  // BOGUS: fix me
+        wr.Write("[");
+        PrintExpression(e.Index);
+        wr.Write(" := ");
+        PrintExpression(e.Value);
+        wr.Write("]");
+        if (parensNeeded) { wr.Write(")"); }
+
+      } else if (expr is FunctionCallExpr) {
+        var e = (FunctionCallExpr)expr;
+        // determine if parens are needed
+        int opBindingStrength = 0x70;
+        bool parensNeeded = !(e.Receiver is ImplicitThisExpr) &&
+          opBindingStrength < contextBindingStrength ||
+          (fragileContext && opBindingStrength == contextBindingStrength);
+
+        if (parensNeeded) { wr.Write("("); }
+        if (!(e.Receiver is ImplicitThisExpr)) {
+          PrintExpr(e.Receiver, opBindingStrength, false, false, -1);
+          wr.Write(".");
+        }
+        wr.Write(e.Name);
+        if (e.OpenParen == null) {
+          Contract.Assert(e.Args.Count == 0);
+        } else {
+          wr.Write("(");
+          PrintExpressionList(e.Args);
+          wr.Write(")");
+        }
+        if (parensNeeded) { wr.Write(")"); }
+
+      } else if (expr is OldExpr) {
+        wr.Write("old(");
+        PrintExpression(((OldExpr)expr).E);
+        wr.Write(")");
+
+      } else if (expr is MultiSetFormingExpr) {
+        wr.Write("multiset(");
+        PrintExpression(((MultiSetFormingExpr)expr).E);
+        wr.Write(")");
+
+      } else if (expr is FreshExpr) {
+        wr.Write("fresh(");
+        PrintExpression(((FreshExpr)expr).E);
+        wr.Write(")");
+
+      } else if (expr is AllocatedExpr) {
+        wr.Write("allocated(");
+        PrintExpression(((AllocatedExpr)expr).E);
+        wr.Write(")");
+
+      } else if (expr is UnaryExpr) {
+        UnaryExpr e = (UnaryExpr)expr;
+        if (e.Op == UnaryExpr.Opcode.SeqLength) {
+          wr.Write("|");
+          PrintExpression(e.E);
+          wr.Write("|");
+        } else {
+          // Prefix operator.
+          // determine if parens are needed
+          string op;
+          int opBindingStrength;
+          switch (e.Op) {
+            case UnaryExpr.Opcode.SetChoose:
+              op = "choose ";  opBindingStrength = 0;  break;
+            case UnaryExpr.Opcode.Not:
+              op = "!";  opBindingStrength = 0x60;  break;
+            default:
+              Contract.Assert(false); throw new cce.UnreachableException();  // unexpected unary opcode
+          }
+          bool parensNeeded = opBindingStrength < contextBindingStrength ||
+            (fragileContext && opBindingStrength == contextBindingStrength);
+
+          bool containsNestedNot = e.E is ParensExpression &&
+                                ((ParensExpression)e.E).E is UnaryExpr &&
+                                ((UnaryExpr)((ParensExpression)e.E).E).Op == UnaryExpr.Opcode.Not;
+
+          if (parensNeeded) { wr.Write("("); }
+          wr.Write(op);
+          PrintExpr(e.E, opBindingStrength, containsNestedNot, parensNeeded || isRightmost, -1);
+          if (parensNeeded) { wr.Write(")"); }
+        }
+
+      } else if (expr is BinaryExpr) {
+        BinaryExpr e = (BinaryExpr)expr;
+        // determine if parens are needed
+        int opBindingStrength;
+        bool fragileLeftContext = false;  // false means "allow same binding power on left without parens"
+        bool fragileRightContext = false;  // false means "allow same binding power on right without parens"
+        switch (e.Op)
+        {
+          case BinaryExpr.Opcode.Add:
+            opBindingStrength = 0x40; break;
+          case BinaryExpr.Opcode.Sub:
+            opBindingStrength = 0x40; fragileRightContext = true; break;
+          case BinaryExpr.Opcode.Mul:
+            opBindingStrength = 0x50; break;
+          case BinaryExpr.Opcode.Div:
+          case BinaryExpr.Opcode.Mod:
+            opBindingStrength = 0x50; fragileRightContext = true; break;
+          case BinaryExpr.Opcode.Eq:
+          case BinaryExpr.Opcode.Neq:
+          case BinaryExpr.Opcode.Gt:
+          case BinaryExpr.Opcode.Ge:
+          case BinaryExpr.Opcode.Lt:
+          case BinaryExpr.Opcode.Le:
+          case BinaryExpr.Opcode.Disjoint:
+          case BinaryExpr.Opcode.In:
+          case BinaryExpr.Opcode.NotIn:
+            opBindingStrength = 0x30; fragileLeftContext = fragileRightContext = true; break;
+          case BinaryExpr.Opcode.And:
+            opBindingStrength = 0x20; break;
+          case BinaryExpr.Opcode.Or:
+            opBindingStrength = 0x21; break;
+          case BinaryExpr.Opcode.Imp:
+            opBindingStrength = 0x10; fragileLeftContext = true; break;
+          case BinaryExpr.Opcode.Iff:
+            opBindingStrength = 0x08; break;
+          default:
+            Contract.Assert(false); throw new cce.UnreachableException();  // unexpected binary operator
+        }
+        int opBS = opBindingStrength & 0xF8;
+        int ctxtBS = contextBindingStrength & 0xF8;
+        bool parensNeeded = opBS < ctxtBS ||
+          (opBS == ctxtBS && (opBindingStrength != contextBindingStrength || fragileContext));
+
+        string op = BinaryExpr.OpcodeString(e.Op);
+        if (parensNeeded) { wr.Write("("); }
+        if (0 <= indent && e.Op == BinaryExpr.Opcode.And) {
+          PrintExpr(e.E0, opBindingStrength, fragileLeftContext, false, indent);
+          wr.WriteLine(" {0}", op);
+          Indent(indent);
+          PrintExpr(e.E1, opBindingStrength, fragileRightContext, parensNeeded || isRightmost, indent);
+        } else if (0 <= indent && e.Op == BinaryExpr.Opcode.Imp) {
+          PrintExpr(e.E0, opBindingStrength, fragileLeftContext, false, indent);
+          wr.WriteLine(" {0}", op);
+          int ind = indent + IndentAmount;
+          Indent(ind);
+          PrintExpr(e.E1, opBindingStrength, fragileRightContext, parensNeeded || isRightmost, ind);
+        } else {
+          PrintExpr(e.E0, opBindingStrength, fragileLeftContext, false, -1);
+          wr.Write(" {0} ", op);
+          PrintExpr(e.E1, opBindingStrength, fragileRightContext, parensNeeded || isRightmost, -1);
+        }
+        if (parensNeeded) { wr.Write(")"); }
+
+      } else if (expr is ChainingExpression) {
+        var e = (ChainingExpression)expr;
+        // determine if parens are needed
+        int opBindingStrength = 0x30;
+        int opBS = opBindingStrength & 0xF8;
+        int ctxtBS = contextBindingStrength & 0xF8;
+        bool parensNeeded = opBS < ctxtBS ||
+          (opBS == ctxtBS && (opBindingStrength != contextBindingStrength || fragileContext));
+
+        if (parensNeeded) { wr.Write("("); }
+        PrintExpr(e.Operands[0], opBindingStrength, true, false, -1);
+        for (int i = 0; i < e.Operators.Count; i++) {
+          string op = BinaryExpr.OpcodeString(e.Operators[i]);
+          wr.Write(" {0} ", op);
+          PrintExpr(e.Operands[i+1], opBindingStrength, true, i == e.Operators.Count - 1 && (parensNeeded || isRightmost), -1);
+        }
+        if (parensNeeded) { wr.Write(")"); }
+
+      } else if (expr is LetExpr) {
+        var e = (LetExpr)expr;
+        bool parensNeeded = !isRightmost;
+        if (parensNeeded) { wr.Write("("); }
+        wr.Write("var ");
+        string sep = "";
+        foreach (var v in e.Vars) {
+          wr.Write("{0}{1}", sep, v.Name);
+          PrintType(": ", v.Type);
+          sep = ", ";
+        }
+        wr.Write(" := ");
+        PrintExpressionList(e.RHSs);
+        wr.Write("; ");
+        PrintExpression(e.Body);
+        if (parensNeeded) { wr.Write(")"); }
+
+
+      } else if (expr is QuantifierExpr) {
+        QuantifierExpr e = (QuantifierExpr)expr;
+        bool parensNeeded = !isRightmost;
+        if (parensNeeded) { wr.Write("("); }
+        wr.Write(e is ForallExpr ? "forall " : "exists ");
+        PrintQuantifierDomain(e.BoundVars, e.Attributes, e.Range);
+        wr.Write(" :: ");
+        if (0 <= indent) {
+          int ind = indent + IndentAmount;
+          wr.WriteLine();
+          Indent(ind);
+          PrintExpression(e.Term, ind);
+        } else {
+          PrintExpression(e.Term);
+        }
+        if (parensNeeded) { wr.Write(")"); }
+
+      } else if (expr is SetComprehension) {
+        var e = (SetComprehension)expr;
+        bool parensNeeded = !isRightmost;
+        if (parensNeeded) { wr.Write("("); }
+        wr.Write("set ");
+        string sep = "";
+        foreach (BoundVar bv in e.BoundVars) {
+          wr.Write("{0}{1}", sep, bv.Name);
+          sep = ", ";
+          PrintType(": ", bv.Type);
+        }
+        PrintAttributes(e.Attributes);
+        wr.Write(" | ");
+        PrintExpression(e.Range);
+        if (!e.TermIsImplicit) {
+          wr.Write(" :: ");
+          PrintExpression(e.Term);
+        }
+        if (parensNeeded) { wr.Write(")"); }
+
+      } else if (expr is MapComprehension) {
+        var e = (MapComprehension)expr;
+        bool parensNeeded = !isRightmost;
+        if (parensNeeded) { wr.Write("("); }
+        wr.Write("map ");
+        string sep = "";
+        foreach (BoundVar bv in e.BoundVars) {
+          wr.Write("{0}{1}", sep, bv.Name);
+          sep = ", ";
+          PrintType(": ", bv.Type);
+        }
+        PrintAttributes(e.Attributes);
+        wr.Write(" | ");
+        PrintExpression(e.Range);
+        wr.Write(" :: ");
+        PrintExpression(e.Term);
+        if (parensNeeded) { wr.Write(")"); }
+
+      } else if (expr is WildcardExpr) {
+        wr.Write("*");
+
+      } else if (expr is PredicateExpr) {
+        var e = (PredicateExpr)expr;
+        bool parensNeeded = !isRightmost;
+        if (parensNeeded) { wr.Write("("); }
+        wr.Write("{0} ", e.Kind);
+        PrintExpression(e.Guard);
+        wr.Write("; ");
+        PrintExpression(e.Body);
+        if (parensNeeded) { wr.Write(")"); }
+
+      } else if (expr is ITEExpr) {
+        ITEExpr ite = (ITEExpr)expr;
+        bool parensNeeded = !isRightmost;
+        if (parensNeeded) { wr.Write("("); }
+        wr.Write("if ");
+        PrintExpression(ite.Test);
+        wr.Write(" then ");
+        PrintExpression(ite.Thn);
+        wr.Write(" else ");
+        PrintExpression(ite.Els);
+        if (parensNeeded) { wr.Write(")"); }
+
+      } else if (expr is ParensExpression) {
+        var e = (ParensExpression)expr;
+        // printing of parentheses is done optimally, not according to the parentheses in the given program
+        PrintExpr(e.E, contextBindingStrength, fragileContext, isRightmost, indent);
+
+      } else if (expr is IdentifierSequence) {
+        var e = (IdentifierSequence)expr;
+        string sep = "";
+        foreach (var id in e.Tokens) {
+          wr.Write("{0}{1}", sep, id.val);
+          sep = ".";
+        }
+        if (e.Arguments != null) {
+          wr.Write("(");
+          PrintExpressionList(e.Arguments);
+          wr.Write(")");
+        }
+
+      } else if (expr is MatchExpr) {
+        Contract.Assert(false); throw new cce.UnreachableException();  // MatchExpr is an extended expression and should be printed only using PrintExtendedExpr
+      } else {
+        Contract.Assert(false); throw new cce.UnreachableException();  // unexpected expression
+      }
+    }
+
+    private void PrintQuantifierDomain(List<BoundVar> boundVars, Attributes attrs, Expression range) {
+      Contract.Requires(boundVars != null);
+      string sep = "";
+      foreach (BoundVar bv in boundVars) {
+        wr.Write("{0}{1}", sep, bv.Name);
+        PrintType(": ", bv.Type);
+        sep = ", ";
+      }
+      PrintAttributes(attrs);
+      if (range != null) {
+        wr.Write(" | ");
+        PrintExpression(range);
+      }
+    }
+
+    void PrintExpressionList(List<Expression> exprs) {
+      Contract.Requires(exprs != null);
+      string sep = "";
+      foreach (Expression e in exprs) {
+        Contract.Assert(e != null);
+        wr.Write(sep);
+        sep = ", ";
+        PrintExpression(e);
+      }
+    }
+    void PrintExpressionPairList(List<ExpressionPair> exprs) {
+      Contract.Requires(exprs != null);
+      string sep = "";
+      foreach (ExpressionPair p in exprs) {
+        Contract.Assert(p != null);
+        wr.Write(sep);
+        sep = ", ";
+        PrintExpression(p.A);
+        wr.Write(":=");
+        PrintExpression(p.B);
+      }
+    }
+
+    void PrintFrameExpressionList(List<FrameExpression/*!*/>/*!*/ fexprs) {
+      Contract.Requires(fexprs != null);
+      string sep = "";
+      foreach (FrameExpression fe in fexprs) {
+        Contract.Assert(fe != null);
+        wr.Write(sep);
+        sep = ", ";
+        PrintExpression(fe.E);
+        if (fe.FieldName != null) {
+          wr.Write("`{0}", fe.FieldName);
+        }
+      }
+    }
+  }
+}